--- conflicted
+++ resolved
@@ -255,11 +255,9 @@
 
     private Boolean isFair0
 
-<<<<<<< HEAD
+    private TaskArrayCollector arrayCollector
+
     private TaskBatchCollector batchCollector
-=======
-    private TaskArrayCollector arrayCollector
->>>>>>> ca9bc9d4
 
     private CompilerConfiguration compilerConfig() {
         final config = new CompilerConfiguration()
@@ -315,16 +313,13 @@
         this.maxForks = config.maxForks && config.maxForks>0 ? config.maxForks as int : 0
         this.forksCount = maxForks ? new LongAdder() : null
         this.isFair0 = config.getFair()
-<<<<<<< HEAD
+        
+        final arraySize = config.getArray()
+        this.arrayCollector = arraySize > 0 ? new TaskArrayCollector(this, executor, arraySize) : null
 
         final batchSize = config.getBatchSize()
         final batchParallel = config.isBatchParallel()
         this.batchCollector = batchSize > 0 ? new TaskBatchCollector(executor, batchSize, batchParallel) : null
-=======
-        
-        final arraySize = config.getArray()
-        this.arrayCollector = arraySize > 0 ? new TaskArrayCollector(this, executor, arraySize) : null
->>>>>>> ca9bc9d4
     }
 
     /**
@@ -2341,13 +2336,10 @@
         makeTaskContextStage3(task, hash, folder)
 
         // add the task to the collection of running tasks
-<<<<<<< HEAD
-        if( batchCollector )
-            batchCollector.collect(task)
-=======
         if( arrayCollector )
             arrayCollector.collect(task)
->>>>>>> ca9bc9d4
+        else if( batchCollector )
+            batchCollector.collect(task)
         else
             executor.submit(task)
 
@@ -2452,11 +2444,8 @@
     }
 
     protected void closeProcess() {
-<<<<<<< HEAD
+        arrayCollector?.close()
         batchCollector?.close()
-=======
-        arrayCollector?.close()
->>>>>>> ca9bc9d4
     }
 
     protected void terminateProcess() {
