--- conflicted
+++ resolved
@@ -79,11 +79,7 @@
 
     @PackageScope
     void lazyInitImpl( def target ) {
-<<<<<<< HEAD
-        def channel = (target != null)
-=======
         final channel = (target != null)
->>>>>>> 54bc0b7d
             ? outputValToChannel(target)
             : null
 
@@ -151,17 +147,6 @@
         return this
     }
 
-<<<<<<< HEAD
-    BaseOutParam into( def value ) {
-        throw new ScriptRuntimeException("Process clause `into` is no longer supported in DSL2")
-    }
-
-    BaseOutParam into( TokenVar... vars ) {
-        throw new ScriptRuntimeException("Process clause `into` is no longer supported in DSL2")
-    }
-
-=======
->>>>>>> 54bc0b7d
     void setInto( Object obj ) {
         intoObj = obj
     }
