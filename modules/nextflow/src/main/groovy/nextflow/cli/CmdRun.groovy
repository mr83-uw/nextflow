/*
 * Copyright 2013-2023, Seqera Labs
 *
 * Licensed under the Apache License, Version 2.0 (the "License");
 * you may not use this file except in compliance with the License.
 * You may obtain a copy of the License at
 *
 *     http://www.apache.org/licenses/LICENSE-2.0
 *
 * Unless required by applicable law or agreed to in writing, software
 * distributed under the License is distributed on an "AS IS" BASIS,
 * WITHOUT WARRANTIES OR CONDITIONS OF ANY KIND, either express or implied.
 * See the License for the specific language governing permissions and
 * limitations under the License.
 */

package nextflow.cli

import java.nio.file.NoSuchFileException
import java.nio.file.Path
import java.util.regex.Pattern

import com.beust.jcommander.DynamicParameter
import com.beust.jcommander.IStringConverter
import com.beust.jcommander.Parameter
import com.beust.jcommander.Parameters
import groovy.json.JsonSlurper
import groovy.transform.CompileStatic
import groovy.transform.Memoized
import groovy.util.logging.Slf4j
import groovyx.gpars.GParsConfig
import nextflow.Const
import nextflow.NF
import nextflow.NextflowMeta
import nextflow.SysEnv
import nextflow.config.ConfigBuilder
import nextflow.config.ConfigMap
import nextflow.exception.AbortOperationException
import nextflow.file.FileHelper
import nextflow.plugin.Plugins
import nextflow.scm.AssetManager
import nextflow.script.ScriptFile
import nextflow.script.ScriptRunner
import nextflow.secret.SecretsLoader
import nextflow.util.CustomPoolFactory
import nextflow.util.Duration
import nextflow.util.HistoryFile
import org.yaml.snakeyaml.Yaml
/**
 * CLI sub-command RUN
 *
 * @author Paolo Di Tommaso <paolo.ditommaso@gmail.com>
 */
@Slf4j
@CompileStatic
class CmdRun {

    static final public String NAME = 'run'

    interface Options extends HubOptions {
        String getPipeline()
        List<String> getArgs()
        Map<String,String> getParams()

        String getBucketDir()
        Boolean getCacheable()
        Map<String,String> getClusterOptions()
        Integer getDeep()
        Boolean getDisableJobsCancellation()
        boolean getDsl1()
        boolean getDsl2()
        String getDumpChannels()
        boolean getDumpHashes()
        String getEntryName()
        Map<String,String> getEnv()
        Map<String,String> getExecutorOptions()
        boolean getExportSysEnv()
        boolean getLatest()
        String getLibPath()
        String getMainScript()
        boolean getOffline()
        String getParamsFile()
        String getPlugins()
        long getPollInterval()
        Integer getPoolSize()
        boolean getPreview()
        Map<String,String> getProcessOptions()
        String getProfile()
        Integer getQueueSize()
        String getResume()
        String getRevision()
        List<String> getRunConfig()
        String getRunName()
        boolean getStubRun()
        String getTest()
        String getWithApptainer()
        String getWithConda()
        Boolean getWithoutConda()
        String getWithCharliecloud()
        String getWithDag()
        String getWithDocker()
        boolean getWithoutDocker()
        String getWithFusion()
        boolean getWithMpi()
        String getWithNotification()
        String getWithPodman()
        boolean getWithoutPodman()
        String getWithReport()
        String getWithSingularity()
        String getWithSpack()
        Boolean getWithoutSpack()
        String getWithTimeline()
        String getWithTower()
        String getWithTrace()
        String getWithWave()
        String getWithWebLog()
        String getWorkDir()

        String getLauncherCliString()
        CliOptions getLauncherOptions()

        void setRunName(String runName)
    }

    static final public Pattern RUN_NAME_PATTERN = Pattern.compile(/^[a-z](?:[a-z\d]|[-_](?=[a-z\d])){0,79}$/, Pattern.CASE_INSENSITIVE)

    static final public List<String> VALID_PARAMS_FILE = ['json', 'yml', 'yaml']

    static final public DSL2 = '2'
    static final public DSL1 = '1'

    static {
        // install the custom pool factory for GPars threads
        GParsConfig.poolFactory = new CustomPoolFactory()
    }

    @Parameters(commandDescription = "Execute a pipeline project")
    static class V1 extends CmdBase implements Options, HubOptions.V1 {

        static class DurationConverter implements IStringConverter<Long> {
            @Override
            Long convert(String value) {
                if( !value ) throw new IllegalArgumentException()
                if( value.isLong() ) {  return value.toLong() }
                return Duration.of(value).toMillis()
            }
        }

        @Parameter(names=['-name'], description = 'Assign a mnemonic name to the a pipeline run')
        String runName

        @Parameter(names=['-lib'], description = 'Library extension path')
        String libPath

        @Parameter(names=['-cache'], description = 'Enable/disable processes caching', arity = 1)
        Boolean cacheable

        @Parameter(names=['-resume'], description = 'Execute the script using the cached results, useful to continue executions that was stopped by an error')
        String resume

        @Parameter(names=['-ps','-pool-size'], description = 'Number of threads in the execution pool', hidden = true)
        Integer poolSize

        @Parameter(names=['-pi','-poll-interval'], description = 'Executor poll interval (duration string ending with ms|s|m)', converter = DurationConverter, hidden = true)
        long pollInterval

        @Parameter(names=['-qs','-queue-size'], description = 'Max number of processes that can be executed in parallel by each executor')
        Integer queueSize

        @Parameter(names=['-test'], description = 'Test a script function with the name specified')
        String test

        @Parameter(names=['-w', '-work-dir'], description = 'Directory where intermediate result files are stored')
        String workDir

        @Parameter(names=['-bucket-dir'], description = 'Remote bucket where intermediate result files are stored')
        String bucketDir

        /**
        * Defines the parameters to be passed to the pipeline script
        */
        @DynamicParameter(names = '--', description = 'Set a parameter used by the pipeline', hidden = true)
        Map<String,String> params = new LinkedHashMap<>()

        @Parameter(names='-params-file', description = 'Load script parameters from a JSON/YAML file')
        String paramsFile

        @DynamicParameter(names = ['-process.'], description = 'Set process options' )
        Map<String,String> processOptions = [:]

        @DynamicParameter(names = ['-e.'], description = 'Add the specified variable to execution environment')
        Map<String,String> env = [:]

        @Parameter(names = ['-E'], description = 'Exports all current system environment')
        boolean exportSysEnv

        @DynamicParameter(names = ['-executor.'], description = 'Set executor options', hidden = true )
        Map<String,String> executorOptions = [:]

        @Parameter(description = 'Project name or repository url')
        List<String> args = []

        @Parameter(names=['-r','-revision'], description = 'Revision of the project to run (either a git branch, tag or commit SHA number)')
        String revision

        @Parameter(names=['-d','-deep'], description = 'Create a shallow clone of the specified depth')
        Integer deep

        @Parameter(names=['-latest'], description = 'Pull latest changes before run')
        boolean latest

        @Parameter(names='-stdin', hidden = true)
        boolean stdin

        @Parameter(names = ['-ansi'], hidden = true, arity = 0)
        void setAnsi(boolean value) {
            launcher.options.ansiLog = value
        }

        @Parameter(names = ['-ansi-log'], description = 'Enable/disable ANSI console logging', arity = 1)
        void setAnsiLog(boolean value) {
            launcher.options.ansiLog = value
        }

        @Parameter(names = ['-with-tower'], description = 'Monitor workflow execution with Seqera Tower service')
        String withTower

        @Parameter(names = ['-with-wave'], hidden = true)
        String withWave

        @Parameter(names = ['-with-fusion'], hidden = true)
        String withFusion

        @Parameter(names = ['-with-weblog'], description = 'Send workflow status messages via HTTP to target URL')
        String withWebLog

        @Parameter(names = ['-with-trace'], description = 'Create processes execution tracing file')
        String withTrace

        @Parameter(names = ['-with-report'], description = 'Create processes execution html report')
        String withReport

        @Parameter(names = ['-with-timeline'], description = 'Create processes execution timeline file')
        String withTimeline

        @Parameter(names = '-with-charliecloud', description = 'Enable process execution in a Charliecloud container runtime')
        String withCharliecloud

        @Parameter(names = '-with-singularity', description = 'Enable process execution in a Singularity container')
        String withSingularity

        @Parameter(names = '-with-apptainer', description = 'Enable process execution in a Apptainer container')
        String withApptainer

        @Parameter(names = '-with-podman', description = 'Enable process execution in a Podman container')
        String withPodman

        @Parameter(names = '-without-podman', description = 'Disable process execution in a Podman container')
        boolean withoutPodman

        @Parameter(names = '-with-docker', description = 'Enable process execution in a Docker container')
        String withDocker

        @Parameter(names = '-without-docker', description = 'Disable process execution with Docker', arity = 0)
        boolean withoutDocker

        @Parameter(names = '-with-mpi', hidden = true)
        boolean withMpi

        @Parameter(names = '-with-dag', description = 'Create pipeline DAG file')
        String withDag

        @Parameter(names = ['-bg'], arity = 0, hidden = true)
        void setBackground(boolean value) {
            launcher.options.background = value
        }

        @Parameter(names=['-c','-config'], hidden = true )
        List<String> runConfig

        @DynamicParameter(names = ['-cluster.'], description = 'Set cluster options', hidden = true )
        Map<String,String> clusterOptions = [:]

        @Parameter(names=['-profile'], description = 'Choose a configuration profile')
        String profile

        @Parameter(names=['-dump-hashes'], description = 'Dump task hash keys for debugging purpose')
        boolean dumpHashes

        @Parameter(names=['-dump-channels'], description = 'Dump channels for debugging purpose')
        String dumpChannels

        @Parameter(names=['-N','-with-notification'], description = 'Send a notification email on workflow completion to the specified recipients')
        String withNotification

        @Parameter(names=['-with-conda'], description = 'Use the specified Conda environment package or file (must end with .yml|.yaml suffix)')
        String withConda

        @Parameter(names=['-without-conda'], description = 'Disable the use of Conda environments')
        Boolean withoutConda

        @Parameter(names=['-with-spack'], description = 'Use the specified Spack environment package or file (must end with .yaml suffix)')
        String withSpack

        @Parameter(names=['-without-spack'], description = 'Disable the use of Spack environments')
        Boolean withoutSpack

        @Parameter(names=['-offline'], description = 'Do not check for remote project updates')
        boolean offline

        @Parameter(names=['-entry'], description = 'Entry workflow name to be executed', arity = 1)
        String entryName

        @Parameter(names=['-dsl1'], description = 'Execute the workflow using DSL1 syntax')
        boolean dsl1

        @Parameter(names=['-dsl2'], description = 'Execute the workflow using DSL2 syntax')
        boolean dsl2

        @Parameter(names=['-main-script'], description = 'The script file to be executed when launching a project directory or repository' )
        String mainScript

        @Parameter(names=['-stub-run','-stub'], description = 'Execute the workflow replacing process scripts with command stubs')
        boolean stubRun

        @Parameter(names=['-preview'], description = "Run the workflow script skipping the execution of all processes")
        boolean preview

        @Parameter(names=['-plugins'], description = 'Specify the plugins to be applied for this run e.g. nf-amazon,nf-tower')
        String plugins

<<<<<<< HEAD
        @Parameter(names=['-disable-jobs-cancellation'], description = 'Prevent the cancellation of child jobs on execution termination')
        Boolean disableJobsCancellation

        @Override
        String getPipeline() {
            stdin ? '-' : args[0]
        }

        @Override
        List<String> getArgs() {
            args.size() > 1 ? args[1..-1] : []
        }

        @Override
        String getLauncherCliString() {
            launcher.cliString
        }

        @Override
        CliOptions getLauncherOptions() {
            launcher.options
        }

        @Override
        String getName() { NAME }

        @Override
        void run() {
            new CmdRun(this).run()
        }

    }
=======
    @Parameter(names=['-main-script'], description = 'The script file to be executed when launching a project directory or repository' )
    String mainScript
>>>>>>> 89ede15c

    private Map<String,String> sysEnv = System.getenv()

    @Delegate
    private Options options

    CmdRun(Options options) {
        this.options = options
    }

    /* For testing purposes only */
    CmdRun() {}

    Boolean getDisableJobsCancellation() {
        return options.disableJobsCancellation!=null
            ? options.disableJobsCancellation
            : sysEnv.get('NXF_DISABLE_JOBS_CANCELLATION') as boolean
    }

<<<<<<< HEAD
    boolean getOffline() {
        return options.offline || System.getenv('NXF_OFFLINE') as boolean
    }
=======
    /**
     * Optional closure modelling an action to be invoked when the preview mode is enabled
     */
    Closure<Void> previewAction

    @Override
    String getName() { NAME }
>>>>>>> 89ede15c

    String getParamsFile() {
        return options.paramsFile ?: sysEnv.get('NXF_PARAMS_FILE')
    }

    boolean hasParams() {
        return options.params || getParamsFile()
    }

    void run() {
        if( !pipeline )
            throw new AbortOperationException("No project name was specified")

        if( withPodman && withoutPodman )
            throw new AbortOperationException("Command line options `-with-podman` and `-without-podman` cannot be specified at the same time")

        if( withDocker && withoutDocker )
            throw new AbortOperationException("Command line options `-with-docker` and `-without-docker` cannot be specified at the same time")

        if( withConda && withoutConda )
            throw new AbortOperationException("Command line options `-with-conda` and `-without-conda` cannot be specified at the same time")

        if( withSpack && withoutSpack )
            throw new AbortOperationException("Command line options `-with-spack` and `-without-spack` cannot be specified at the same time")

        if( offline && latest )
            throw new AbortOperationException("Command line options `-latest` and `-offline` cannot be specified at the same time")

        checkRunName()

        log.info "N E X T F L O W  ~  version ${Const.APP_VER}"
        Plugins.init()

        // -- specify the arguments
        final scriptFile = getScriptFile(pipeline)

        // create the config object
        final builder = new ConfigBuilder()
                .setOptions(launcherOptions)
                .setCmdRun(this)
                .setBaseDir(scriptFile.parent)
        final config = builder .build()

        // check DSL syntax in the config
        launchInfo(config, scriptFile)

        // check if NXF_ variables are set in nextflow.config
        checkConfigEnv(config)

        // -- load plugins
        final cfg = plugins ? [plugins: plugins.tokenize(',')] : config
        Plugins.load(cfg)

        // -- load secret provider
        if( SecretsLoader.isEnabled() ) {
            final provider = SecretsLoader.instance.load()
            config.withSecretProvider(provider)
        }

        // -- create a new runner instance
        final runner = new ScriptRunner(config)
        runner.setScript(scriptFile)
        runner.setPreview(this.preview, previewAction)
        runner.session.profile = profile
<<<<<<< HEAD
        runner.session.commandLine = launcherCliString
        runner.session.ansiLog = launcherOptions.ansiLog
=======
        runner.session.commandLine = launcher.cliString
        runner.session.ansiLog = launcher.options.ansiLog
        runner.session.debug = launcher.options.remoteDebug
>>>>>>> 89ede15c
        runner.session.disableJobsCancellation = getDisableJobsCancellation()

        final isTowerEnabled = config.navigate('tower.enabled') as Boolean
        if( isTowerEnabled || log.isTraceEnabled() )
            runner.session.resolvedConfig = ConfigBuilder.resolveConfig(scriptFile.parent, this)
        // note config files are collected during the build process
        // this line should be after `ConfigBuilder#build`
        runner.session.configFiles = builder.parsedConfigFiles
        // set the commit id (if any)
        runner.session.commitId = scriptFile.commitId
        if( this.test ) {
            runner.test(this.test, args)
            return
        }

        def info = CmdInfo.status( log.isTraceEnabled() )
        log.debug( '\n'+info )

        // -- add this run to the local history
        runner.verifyAndTrackHistory(launcherCliString, runName)

        // -- run it!
        runner.execute(args, this.entryName)
    }

    protected checkConfigEnv(ConfigMap config) {
        // Warn about setting NXF_ environment variables within env config scope
        final env = config.env as Map<String, String>
        for( String name : env.keySet() ) {
            if( name.startsWith('NXF_') && name!='NXF_DEBUG' ) {
                final msg = "Nextflow variables must be defined in the launching environment - The following variable set in the config file is going to be ignored: '$name'"
                log.warn(msg)
            }
        }
    }

    protected void launchInfo(ConfigMap config, ScriptFile scriptFile) {
        // -- determine strict mode
        final defStrict = sysEnv.get('NXF_ENABLE_STRICT') ?: false
        final strictMode = config.navigate('nextflow.enable.strict', defStrict)
        if( strictMode ) {
            log.debug "Enabling nextflow strict mode"
            NextflowMeta.instance.strictMode(true)
        }
        // -- determine dsl mode
        final dsl = detectDslMode(config, scriptFile.main.text, sysEnv)
        NextflowMeta.instance.enableDsl(dsl)
        // -- show launch info
        final ver = NF.dsl2 ? DSL2 : DSL1
        final repo = scriptFile.repository ?: scriptFile.source
        final head = preview ? "* PREVIEW * $scriptFile.repository" : "Launching `$repo`"
        if( scriptFile.repository )
            log.info "${head} [$runName] DSL${ver} - revision: ${scriptFile.revisionInfo}"
        else
            log.info "${head} [$runName] DSL${ver} - revision: ${scriptFile.getScriptId()?.substring(0,10)}"
    }

    static String detectDslMode(ConfigMap config, String scriptText, Map sysEnv) {
        // -- try determine DSL version from config file

        final dsl = config.navigate('nextflow.enable.dsl') as String

        // -- script can still override the DSL version
        final scriptDsl = NextflowMeta.checkDslMode(scriptText)
        if( scriptDsl ) {
            log.debug("Applied DSL=$scriptDsl from script declararion")
            return scriptDsl
        }
        else if( dsl ) {
            log.debug("Applied DSL=$dsl from config declaration")
            return dsl
        }
        // -- if still unknown try probing for DSL1
        if( NextflowMeta.probeDsl1(scriptText) ) {
            log.debug "Applied DSL=1 by probing script field"
            return DSL1
        }

        final envDsl = sysEnv.get('NXF_DEFAULT_DSL')
        if( envDsl ) {
            log.debug "Applied DSL=$envDsl from NXF_DEFAULT_DSL variable"
            return envDsl
        }
        else {
            log.debug "Applied DSL=2 by global default"
            return DSL2
        }
    }

    protected void checkRunName() {
        if( runName == 'last' )
            throw new AbortOperationException("Not a valid run name: `last`")
        if( runName && !matchRunName(runName) )
            throw new AbortOperationException("Not a valid run name: `$runName` -- It must match the pattern $RUN_NAME_PATTERN")

        if( !runName ) {
            if( HistoryFile.disabled() )
                throw new AbortOperationException("Missing workflow run name")
            // -- make sure the generated name does not exist already
            runName = HistoryFile.DEFAULT.generateNextName()
        }

        else if( !HistoryFile.disabled() && HistoryFile.DEFAULT.checkExistsByName(runName) )
            throw new AbortOperationException("Run name `$runName` has been already used -- Specify a different one")
    }

    static protected boolean matchRunName(String name) {
        RUN_NAME_PATTERN.matcher(name).matches()
    }

    protected ScriptFile getScriptFile(String pipelineName) {
        try {
            getScriptFile0(pipelineName)
        }
        catch (IllegalArgumentException | AbortOperationException e) {
            if( e.message.startsWith("Not a valid project name:") && !guessIsRepo(pipelineName)) {
                throw new AbortOperationException("Cannot find script file: $pipelineName")
            }
            else
                throw e
        }
    }

    static protected boolean guessIsRepo(String name) {
        if( FileHelper.getUrlProtocol(name) != null )
            return true
        if( name.startsWith('/') )
            return false
        if( name.startsWith('./') || name.startsWith('../') )
            return false
        if( name.endsWith('.nf') )
            return false
        if( name.count('/') != 1 )
            return false
        return true
    }

    protected ScriptFile getScriptFile0(String pipelineName) {
        assert pipelineName

        /*
         * read from the stdin
         */
        if( pipelineName == '-' ) {
            def file = tryReadFromStdin()
            if( !file )
                throw new AbortOperationException("Cannot access `stdin` stream")

            if( revision )
                throw new AbortOperationException("Revision option cannot be used when running a script from stdin")

            return new ScriptFile(file)
        }

        /*
         * look for a file with the specified pipeline name
         */
        def script = new File(pipelineName)
        if( script.isDirectory()  ) {
            script = mainScript ? new File(mainScript) : new AssetManager().setLocalPath(script).getMainScriptFile()
        }

        if( script.exists() ) {
            if( revision )
                throw new AbortOperationException("Revision option cannot be used when running a local script")
            return new ScriptFile(script)
        }

        /*
         * try to look for a pipeline in the repository
         */
        def manager = new AssetManager(pipelineName, this)
        def repo = manager.getProject()

        boolean checkForUpdate = true
        if( !manager.isRunnable() || latest ) {
            if( offline )
                throw new AbortOperationException("Unknown project `$repo` -- NOTE: automatic download from remote repositories is disabled")
            log.info "Pulling $repo ..."
            def result = manager.download(revision,deep)
            if( result )
                log.info " $result"
            checkForUpdate = false
        }
        // checkout requested revision
        try {
            manager.checkout(revision)
            manager.updateModules()
            final scriptFile = manager.getScriptFile(mainScript)
            if( checkForUpdate && !offline )
                manager.checkRemoteStatus(scriptFile.revisionInfo)
            // return the script file
            return scriptFile
        }
        catch( AbortOperationException e ) {
            throw e
        }
        catch( Exception e ) {
            throw new AbortOperationException("Unknown error accessing project `$repo` -- Repository may be corrupted: ${manager.localPath}", e)
        }

    }

    static protected File tryReadFromStdin() {
        if( !System.in.available() )
            return null

        getScriptFromStream(System.in)
    }

    static protected File getScriptFromStream( InputStream input, String name = 'nextflow' ) {
        input != null
        File result = File.createTempFile(name, null)
        result.deleteOnExit()
        input.withReader { Reader reader -> result << reader }
        return result
    }

    @Memoized  // <-- avoid parse multiple times the same file and params
    Map parsedParams(Map configVars) {

        final result = [:]
        final file = getParamsFile()
        if( file ) {
            def path = validateParamsFile(file)
            def type = path.extension.toLowerCase() ?: null
            if( type == 'json' )
                readJsonFile(path, configVars, result)
            else if( type == 'yml' || type == 'yaml' )
                readYamlFile(path, configVars, result)
        }

        // set the CLI params
        if( !params )
            return result

        for( Map.Entry<String,String> entry : params ) {
            addParam( result, entry.key, entry.value )
        }
        return result
    }


    static final private Pattern DOT_ESCAPED = ~/\\\./
    static final private Pattern DOT_NOT_ESCAPED = ~/(?<!\\)\./

    static protected void addParam(Map params, String key, String value, List path=[], String fullKey=null) {
        if( !fullKey )
            fullKey = key
        final m = DOT_NOT_ESCAPED.matcher(key)
        if( m.find() ) {
            final p = m.start()
            final root = key.substring(0, p)
            if( !root ) throw new AbortOperationException("Invalid parameter name: $fullKey")
            path.add(root)
            def nested = params.get(root)
            if( nested == null ) {
                nested = new LinkedHashMap<>()
                params.put(root, nested)
            }
            else if( nested !instanceof Map ) {
                log.warn "Command line parameter --${path.join('.')} is overwritten by --${fullKey}"
                nested = new LinkedHashMap<>()
                params.put(root, nested)
            }
            addParam((Map)nested, key.substring(p+1), value, path, fullKey)
        }
        else {
            params.put(key.replaceAll(DOT_ESCAPED,'.'), parseParamValue(value))
        }
    }


    static protected parseParamValue(String str) {
        if ( SysEnv.get('NXF_DISABLE_PARAMS_TYPE_DETECTION') )
            return str

        if ( str == null ) return null

        if ( str.toLowerCase() == 'true') return Boolean.TRUE
        if ( str.toLowerCase() == 'false' ) return Boolean.FALSE

        if ( str==~/-?\d+(\.\d+)?/ && str.isInteger() ) return str.toInteger()
        if ( str==~/-?\d+(\.\d+)?/ && str.isLong() ) return str.toLong()
        if ( str==~/-?\d+(\.\d+)?/ && str.isDouble() ) return str.toDouble()

        return str
    }

    private Path validateParamsFile(String file) {

        def result = FileHelper.asPath(file)
        def ext = result.getExtension()
        if( !VALID_PARAMS_FILE.contains(ext) )
            throw new AbortOperationException("Not a valid params file extension: $file -- It must be one of the following: ${VALID_PARAMS_FILE.join(',')}")

        return result
    }

    static private Pattern PARAMS_VAR = ~/(?m)\$\{(\p{javaJavaIdentifierStart}\p{javaJavaIdentifierPart}*)}/

    protected String replaceVars0(String content, Map binding) {
        content.replaceAll(PARAMS_VAR) { List<String> matcher ->
            // - the regex matcher is represented as list
            // - the first element is the matching string ie. `${something}`
            // - the second element is the group content ie. `something`
            // - make sure the regex contains at least a group otherwise the closure
            // parameter is a string instead of a list of the call fail
            final placeholder = matcher.get(0)
            final key = matcher.get(1)

            if( !binding.containsKey(key) ) {
                final msg = "Missing params file variable: $placeholder"
                if(NF.strictMode)
                    throw new AbortOperationException(msg)
                log.warn msg
                return placeholder
            }

            return binding.get(key)
        }
    }

    private void readJsonFile(Path file, Map configVars, Map result) {
        try {
            def text = configVars ? replaceVars0(file.text, configVars) : file.text
            def json = (Map)new JsonSlurper().parseText(text)
            result.putAll(json)
        }
        catch (NoSuchFileException | FileNotFoundException e) {
            throw new AbortOperationException("Specified params file does not exists: ${file.toUriString()}")
        }
        catch( Exception e ) {
            throw new AbortOperationException("Cannot parse params file: ${file.toUriString()} - Cause: ${e.message}", e)
        }
    }

    private void readYamlFile(Path file, Map configVars, Map result) {
        try {
            def text = configVars ? replaceVars0(file.text, configVars) : file.text
            def yaml = (Map)new Yaml().load(text)
            result.putAll(yaml)
        }
        catch (NoSuchFileException | FileNotFoundException e) {
            throw new AbortOperationException("Specified params file does not exists: ${file.toUriString()}")
        }
        catch( Exception e ) {
            throw new AbortOperationException("Cannot parse params file: ${file.toUriString()}", e)
        }
    }

}<|MERGE_RESOLUTION|>--- conflicted
+++ resolved
@@ -116,9 +116,11 @@
         String getWithWebLog()
         String getWorkDir()
 
-        String getLauncherCliString()
+        String getLauncherCli()
         CliOptions getLauncherOptions()
 
+        void setLauncherCli(String launcherCli)
+        void setLauncherOptions(CliOptions launcherOptions)
         void setRunName(String runName)
     }
 
@@ -329,7 +331,6 @@
         @Parameter(names=['-plugins'], description = 'Specify the plugins to be applied for this run e.g. nf-amazon,nf-tower')
         String plugins
 
-<<<<<<< HEAD
         @Parameter(names=['-disable-jobs-cancellation'], description = 'Prevent the cancellation of child jobs on execution termination')
         Boolean disableJobsCancellation
 
@@ -343,14 +344,18 @@
             args.size() > 1 ? args[1..-1] : []
         }
 
+        String launcherCli
+
+        CliOptions launcherOptions
+
         @Override
-        String getLauncherCliString() {
-            launcher.cliString
+        String getLauncherCli() {
+            launcherCli ?: launcher.cliString
         }
 
         @Override
         CliOptions getLauncherOptions() {
-            launcher.options
+            launcherOptions ?: launcher.options
         }
 
         @Override
@@ -362,15 +367,16 @@
         }
 
     }
-=======
-    @Parameter(names=['-main-script'], description = 'The script file to be executed when launching a project directory or repository' )
-    String mainScript
->>>>>>> 89ede15c
 
     private Map<String,String> sysEnv = System.getenv()
 
     @Delegate
     private Options options
+
+    /**
+     * Optional closure modelling an action to be invoked when the preview mode is enabled
+     */
+    Closure<Void> previewAction
 
     CmdRun(Options options) {
         this.options = options
@@ -385,19 +391,9 @@
             : sysEnv.get('NXF_DISABLE_JOBS_CANCELLATION') as boolean
     }
 
-<<<<<<< HEAD
     boolean getOffline() {
         return options.offline || System.getenv('NXF_OFFLINE') as boolean
     }
-=======
-    /**
-     * Optional closure modelling an action to be invoked when the preview mode is enabled
-     */
-    Closure<Void> previewAction
-
-    @Override
-    String getName() { NAME }
->>>>>>> 89ede15c
 
     String getParamsFile() {
         return options.paramsFile ?: sysEnv.get('NXF_PARAMS_FILE')
@@ -462,14 +458,9 @@
         runner.setScript(scriptFile)
         runner.setPreview(this.preview, previewAction)
         runner.session.profile = profile
-<<<<<<< HEAD
-        runner.session.commandLine = launcherCliString
+        runner.session.commandLine = launcherCli
         runner.session.ansiLog = launcherOptions.ansiLog
-=======
-        runner.session.commandLine = launcher.cliString
-        runner.session.ansiLog = launcher.options.ansiLog
-        runner.session.debug = launcher.options.remoteDebug
->>>>>>> 89ede15c
+        runner.session.debug = launcherOptions.remoteDebug
         runner.session.disableJobsCancellation = getDisableJobsCancellation()
 
         final isTowerEnabled = config.navigate('tower.enabled') as Boolean
@@ -489,7 +480,7 @@
         log.debug( '\n'+info )
 
         // -- add this run to the local history
-        runner.verifyAndTrackHistory(launcherCliString, runName)
+        runner.verifyAndTrackHistory(launcherCli, runName)
 
         // -- run it!
         runner.execute(args, this.entryName)
