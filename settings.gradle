--- conflicted
+++ resolved
@@ -20,14 +20,6 @@
 include 'nextflow'
 include 'nf-commons'
 include 'nf-httpfs'
-<<<<<<< HEAD
-include 'nf-ga4gh'
-include 'nf-amazon'
-include 'nf-google'
-include 'nf-tower'
-include 'nf-azure'
-=======
->>>>>>> 373cbc52
 
 rootProject.children.each { prj ->
     prj.projectDir = new File("$rootDir/modules/$prj.name")
@@ -40,3 +32,4 @@
 include 'plugins:nf-tower'
 include 'plugins:nf-console'
 include 'plugins:nf-ignite'
+include 'plugins:nf-azure'
