--- conflicted
+++ resolved
@@ -294,11 +294,7 @@
         handler.getAwsOptions() >> { new AwsOptions(awsConfig: new AwsConfig(batch: [cliPath: '/bin/aws', retryMode: 'adaptive', maxTransferAttempts: 10])) }
         and:
         _ * handler.fusionEnabled() >> false
-<<<<<<< HEAD
-        1 * handler.getLaunchCommand() >> ['bash','-c','foo']
-=======
-        1 * handler.getSubmitCommand() >> ['bash', '-c', 'foo']
->>>>>>> ca9bc9d4
+        1 * handler.getLaunchCommand() >> ['bash', '-c', 'foo']
         1 * handler.maxSpotAttempts() >> 3
         1 * handler.getJobQueue(task) >> 'queue1'
         1 * handler.getJobDefinition(task) >> 'job-def:1'
@@ -1010,11 +1006,7 @@
         when:
         def req = handler.newSubmitRequest(task)
         then:
-<<<<<<< HEAD
-        1 * handler.getLaunchCommand() >> ['sh','-c','hello']
-=======
-        1 * handler.getSubmitCommand() >> ['sh', '-c', 'hello']
->>>>>>> ca9bc9d4
+        1 * handler.getLaunchCommand() >> ['sh', '-c', 'hello']
         1 * handler.maxSpotAttempts() >> 5
         1 * handler.getAwsOptions() >> { new AwsOptions(awsConfig: new AwsConfig(batch: [cliPath: '/bin/aws'])) }
         1 * handler.getJobQueue(task) >> 'queue1'
