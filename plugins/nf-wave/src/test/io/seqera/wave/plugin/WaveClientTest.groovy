/*
 * Copyright 2020-2022, Seqera Labs
 *
 * Licensed under the Apache License, Version 2.0 (the "License");
 * you may not use this file except in compliance with the License.
 * You may obtain a copy of the License at
 *
 *     http://www.apache.org/licenses/LICENSE-2.0
 *
 * Unless required by applicable law or agreed to in writing, software
 * distributed under the License is distributed on an "AS IS" BASIS,
 * WITHOUT WARRANTIES OR CONDITIONS OF ANY KIND, either express or implied.
 * See the License for the specific language governing permissions and
 * limitations under the License.
 *
 */

package io.seqera.wave.plugin

import static java.nio.file.StandardOpenOption.*

import java.nio.file.Files
import java.nio.file.Path
import java.nio.file.attribute.FileTime

import com.sun.net.httpserver.HttpExchange
import com.sun.net.httpserver.HttpHandler
import com.sun.net.httpserver.HttpServer
import groovy.json.JsonOutput
import groovy.transform.CompileStatic
import groovy.util.logging.Slf4j
import nextflow.Session
import nextflow.conda.CondaConfig
import nextflow.extension.FilesEx
import nextflow.file.FileHelper
import nextflow.processor.TaskRun
import nextflow.script.bundle.ResourcesBundle
import org.apache.commons.compress.archivers.ArchiveStreamFactory
import org.apache.commons.compress.archivers.tar.TarArchiveEntry
import org.apache.commons.compress.archivers.tar.TarArchiveInputStream
import org.apache.commons.compress.compressors.gzip.GzipCompressorInputStream
import spock.lang.Shared
import spock.lang.Specification
/**
 *
 * @author Paolo Di Tommaso <paolo.ditommaso@gmail.com>
 */
@Slf4j
class WaveClientTest extends Specification {

    @CompileStatic
    private static List<Path> untar(final InputStream is, final Path outputDir)  {

        final untaredFiles = new LinkedList<Path>();
        final debInputStream = (TarArchiveInputStream) new ArchiveStreamFactory().createArchiveInputStream("tar", is);
        TarArchiveEntry entry = null;
        while ((entry = (TarArchiveEntry)debInputStream.getNextEntry()) != null) {
            final outputFile = outputDir.resolve(entry.getName())
            if (entry.isDirectory()) {
                if (!outputFile.exists()) {
                    if (!outputFile.mkdirs()) {
                        throw new IllegalStateException(String.format("Couldn't create directory %s.", outputFile));
                    }
                    outputFile.setPermissionsMode( entry.getMode() )
                    outputFile.setLastModified( entry.getLastModifiedDate().getTime() )
                }
            }
            else {
                println "outputFile=$outputFile; mode=${entry.mode}"
                outputFile.parent.mkdirs()
                final outputFileStream = Files.newOutputStream(outputFile, CREATE, APPEND)
                debInputStream.transferTo(outputFileStream)
                outputFileStream.close()
                outputFile.setPermissionsMode(entry.getMode())
                outputFile.setLastModified( entry.getLastModifiedDate().getTime() )
            }
            untaredFiles.add(outputFile);
        }
        debInputStream.close();

        return untaredFiles
    }

    byte[] uncompress( byte[] bytes ) {
        try (def stream = new GzipCompressorInputStream(new ByteArrayInputStream(bytes))) {
            def buffer = new ByteArrayOutputStream()
            stream.transferTo(buffer)
            return buffer.toByteArray()
        }
    }

    def 'should tar file' () {
        given:
        def LAST_MODIFIED = FileTime.fromMillis(1_000_000_000_000)
        def sess = Mock(Session) { getConfig() >> [wave:[:]]}
        def folder = Files.createTempDirectory('test')
        and:
        def bundlePath = folder.resolve('bundle'); bundlePath.mkdir()
        bundlePath.resolve('main.nf').text = "I'm the main file"
        bundlePath.resolve('this/that').mkdirs()
        Files.write(bundlePath.resolve('this/hola.txt'), "Hola".bytes)
        Files.write(bundlePath.resolve('this/hello.txt'), "Hello".bytes)
        Files.write(bundlePath.resolve('this/that/ciao.txt'), "Ciao".bytes)
        and:
        FileHelper.visitFiles([type:'any'], bundlePath, '**', {
            Files.setLastModifiedTime(it, LAST_MODIFIED)
            final mode = it.isDirectory() ? 0700 : 0600
            FilesEx.setPermissionsMode(it, mode)
        })
        and:
        def wave = new WaveClient(sess)

        when:
        def bundle = ResourcesBundle.scan(bundlePath)
        def layer = wave.makeLayer(bundle)
        then:
        layer.tarDigest == 'sha256:81200f6ad32793567d8070375dc51312a1711fedf6a1c6f5e4a97fa3014f3491'
        layer.gzipDigest == 'sha256:09a2deca4293245909223db505cf69affa1a8ff8acb745fe3cad38bc0b719110'
        layer.gzipSize == 254
        and:
        def gzip = layer.location.replace('data:','').decodeBase64()
        def tar = uncompress(gzip)
        def result = folder.resolve('result')
        untar( new ByteArrayInputStream(tar), result)
        and:
        result.resolve('main.nf').text == bundlePath.resolve('main.nf').text
        result.resolve('this/hola.txt').text == bundlePath.resolve('this/hola.txt').text
        result.resolve('this/hello.txt').text == bundlePath.resolve('this/hello.txt').text
        result.resolve('this/that/ciao.txt').text == bundlePath.resolve('this/that/ciao.txt').text

        /*
         * create a bundle using different base directory
         */
        when:
        bundle = ResourcesBundle.scan(bundlePath, [baseDirectory: 'usr/local'])
        layer = wave.makeLayer(bundle)
        then:
        def gzip2 = layer.location.replace('data:','').decodeBase64()
        def tar2 = uncompress(gzip2)
        def result2 = folder.resolve('result2')
        untar( new ByteArrayInputStream(tar2), result2)
        and:
        result2.resolve('usr/local/main.nf').text == bundlePath.resolve('main.nf').text
        result2.resolve('usr/local/this/hola.txt').text == bundlePath.resolve('this/hola.txt').text
        result2.resolve('usr/local/this/hello.txt').text == bundlePath.resolve('this/hello.txt').text
        result2.resolve('usr/local/this/that/ciao.txt').text == bundlePath.resolve('this/that/ciao.txt').text

        cleanup:
        folder?.deleteDir()
    }

    def 'should create request object' () {
        given:
        def session = Mock(Session) { getConfig() >> [:]}
        def IMAGE =  'foo:latest'
        def wave = new WaveClient(session)

        when:
        def req = wave.makeRequest(WaveAssets.fromImage(IMAGE))
        then:
        req.containerImage == IMAGE
        !req.containerPlatform
        !req.containerFile
        !req.condaFile
        !req.containerConfig.layers
        and:
        req.fingerprint == 'bd2cb4b32df41f2d290ce2366609f2ad'
        req.timestamp instanceof String
    }

    def 'should create request object and platform' () {
        given:
        def session = Mock(Session) { getConfig() >> [:]}
        def IMAGE =  'foo:latest'
        def PLATFORM = 'amd64'
        def wave = new WaveClient(session)

        when:
        def req = wave.makeRequest(WaveAssets.fromImage(IMAGE, PLATFORM))
        then:
        req.containerImage == IMAGE
        req.containerPlatform == PLATFORM
        and:
        !req.containerFile
        !req.condaFile
        !req.containerConfig.layers
        and:
        req.fingerprint == 'd31044e6594126479585c0cdca15c15e'
        req.timestamp instanceof String
    }

    def 'should create request object with dockerfile' () {
        given:
        def session = Mock(Session) { getConfig() >> [:]}
        def DOCKERFILE =  'FROM foo:latest\nRUN something'
        def wave = new WaveClient(session)

        when:
        def req = wave.makeRequest(WaveAssets.fromDockerfile(DOCKERFILE))
        then:
        !req.containerImage
        new String(req.containerFile.decodeBase64()) == DOCKERFILE
        !req.condaFile
        !req.containerConfig.layers
    }

    def 'should create request object with build and cache repos' () {
        given:
        def session = Mock(Session) { getConfig() >> [wave:[build:[repository:'some/repo',cacheRepository:'some/cache']]]}
        def DOCKERFILE =  'FROM foo:latest\nRUN something'
        def wave = new WaveClient(session)

        when:
        def req = wave.makeRequest(WaveAssets.fromDockerfile(DOCKERFILE))
        then:
        req.buildRepository == 'some/repo'
        req.cacheRepository == 'some/cache'
        !req.containerImage
        new String(req.containerFile.decodeBase64()) == DOCKERFILE
        !req.condaFile
        !req.containerConfig.layers
    }

    def 'should create request object with conda file' () {
        given:
        def folder = Files.createTempDirectory('test')
        and:
        def DOCKERFILE = 'from foo:latest'
        def CONDAFILE = folder.resolve('conda.yml'); CONDAFILE.text = 'some conda recipe here'
        and:
        def session = Mock(Session) { getConfig() >> [:]}
        def wave = new WaveClient(session)

        when:
        def req = wave.makeRequest(new WaveAssets(null, null, null, null, DOCKERFILE, CONDAFILE))
        then:
        !req.containerImage
        new String(req.containerFile.decodeBase64()) == DOCKERFILE
        new String(req.condaFile.decodeBase64()) == CONDAFILE.text
        !req.containerConfig.layers

        cleanup:
        folder?.deleteDir()
    }

    def 'should  create request with module resources' () {
        given:
        def MODULE_RES = Mock(ResourcesBundle) {hasEntries() >> true }
        def MODULE_LAYER = Mock(ContainerLayer)

        and:
        def session = Mock(Session) { getConfig() >> [:]}
        WaveClient wave = Spy(WaveClient, constructorArgs: [session])

        when:
        def assets = new WaveAssets('my:image', null, MODULE_RES)
        def req = wave.makeRequest(assets)
        then:
        1 * wave.makeLayer(MODULE_RES) >> MODULE_LAYER
        and:
        req.containerImage == 'my:image'
        req.containerConfig.layers.size()==1
        req.containerConfig.layers[0] == MODULE_LAYER
    }

    def 'should  create request with module and project resources' () {
        given:
        def MODULE_RES = Mock(ResourcesBundle) {hasEntries() >> true }
        def MODULE_LAYER = Mock(ContainerLayer)
        and:
        def PROJECT_RES = Mock(ResourcesBundle) { hasEntries() >> true }
        def PROJECT_LAYER = Mock(ContainerLayer)
        and:
        def session = Mock(Session) { getConfig() >> [:]}
        WaveClient wave = Spy(WaveClient, constructorArgs: [session])

        when:
        def assets = new WaveAssets('my:image', null, MODULE_RES, null, null, null, PROJECT_RES)
        def req = wave.makeRequest(assets)
        then:
        1 * wave.makeLayer(MODULE_RES) >> MODULE_LAYER
        1 * wave.makeLayer(PROJECT_RES) >> PROJECT_LAYER
        and:
        req.containerImage == 'my:image'
        req.containerConfig.layers.size()==2
        req.containerConfig.layers[0] == PROJECT_LAYER
        req.containerConfig.layers[1] == MODULE_LAYER
    }

    def 'should create dockerfile content from conda recipe' () {
        given:
        def session = Mock(Session) { getConfig() >> [:]}
        def RECIPE = 'bwa=0.7.15 salmon=1.1.1'
        when:
        def client = new WaveClient(session)
        then:
        client.condaRecipeToDockerFile(RECIPE) == '''\
<<<<<<< HEAD
                FROM mambaorg/micromamba:0.27.0
=======
                FROM mambaorg/micromamba:1.0.0
>>>>>>> 0884e80e
                RUN \\
                   micromamba install -y -n base -c conda-forge -c defaults \\
                   bwa=0.7.15 salmon=1.1.1 \\
                   && micromamba clean -a -y
                '''.stripIndent()
    }

    def 'should create dockerfile content with custom config' () {
        given:
        def session = Mock(Session) {
            getConfig() >> [:]
            getCondaConfig() >> new CondaConfig([channels:'foo,bar'], [:])
        }
        def RECIPE = 'bwa=0.7.15 salmon=1.1.1'
        when:
        def client = new WaveClient(session)
        then:
        client.condaRecipeToDockerFile(RECIPE) == '''\
                FROM mambaorg/micromamba:1.0.0
                RUN \\
                   micromamba install -y -n base -c foo -c bar \\
                   bwa=0.7.15 salmon=1.1.1 \\
                   && micromamba clean -a -y
                '''.stripIndent()
    }

    def 'should create dockerfile content with custom channels' () {
        given:
        def CONDA_OPTS = [mambaImage:'my-base:123', commands: ['USER my-user', 'RUN apt-get update -y && apt-get install -y procps']]
        def session = Mock(Session) { getConfig() >> [wave:[build:[conda:CONDA_OPTS]]]}
        def RECIPE = 'bwa=0.7.15 salmon=1.1.1'
        when:
        def client = new WaveClient(session)
        then:
        client.condaRecipeToDockerFile(RECIPE) == '''\
                FROM my-base:123
                RUN \\
                   micromamba install -y -n base -c conda-forge -c defaults \\
                   bwa=0.7.15 salmon=1.1.1 \\
                   && micromamba clean -a -y
                USER my-user
                RUN apt-get update -y && apt-get install -y procps
                '''.stripIndent()
    }

    def 'should create dockerfile content from conda file' () {
        given:
        def session = Mock(Session) { getConfig() >> [:]}
        when:
        def client = new WaveClient(session)
        then:
        client.condaFileToDockerFile()== '''\
<<<<<<< HEAD
                FROM mambaorg/micromamba:0.27.0
=======
                FROM mambaorg/micromamba:1.0.0
>>>>>>> 0884e80e
                COPY --chown=$MAMBA_USER:$MAMBA_USER conda.yml /tmp/conda.yml
                RUN micromamba install -y -n base -f /tmp/conda.yml && \\
                    micromamba clean -a -y
                '''.stripIndent()

    }

    def 'should create asset with image' () {
        given:
        def session = Mock(Session) { getConfig() >> [:]}
        def task = Mock(TaskRun) { getConfig() >> [:] }
        def IMAGE = 'foo:latest'
        and:
        def client = new WaveClient(session)

        when:
        def assets = client.resolveAssets(task, IMAGE)
        then:
        assets.containerImage == IMAGE
        !assets.moduleResources
        !assets.dockerFileContent
        !assets.containerConfig
        !assets.condaFile
        !assets.projectResources
        !assets.containerPlatform
    }

    def 'should create asset with image and platform' () {
        given:
        def session = Mock(Session) { getConfig() >> [wave:[containerPlatform:'linux/amd64']]}
        def task = Mock(TaskRun) { getConfig() >> [:] }
        def IMAGE = 'foo:latest'
        and:
        def client = new WaveClient(session)

        when:
        def assets = client.resolveAssets(task, IMAGE)
        then:
        assets.containerImage == IMAGE
        assets.containerPlatform == 'linux/amd64'
        !assets.moduleResources
        !assets.dockerFileContent
        !assets.containerConfig
        !assets.condaFile
        !assets.projectResources
    }

    def 'should create asset with image and bundle' () {
        given:
        def IMAGE = 'foo:latest'
        def BUNDLE = Mock(ResourcesBundle)
        and:
        def session = Mock(Session) { getConfig() >> [:]}
        def task = Mock(TaskRun) { getConfig() >> [:]; getModuleBundle() >> BUNDLE }
        and:
        def client = new WaveClient(session)

        when:
        def assets = client.resolveAssets(task, IMAGE)
        then:
        assets.containerImage == IMAGE
        assets.moduleResources == BUNDLE
        !assets.dockerFileContent
        !assets.containerConfig
        !assets.condaFile
        !assets.projectResources
    }

    def 'should create asset with image and bundle and container config' () {
        given:
        def IMAGE = 'foo:latest'
        def BUNDLE = Mock(ResourcesBundle)
        def CONTAINER_CONFIG = new ContainerConfig(entrypoint: ['entry.sh'], layers: [new ContainerLayer(location: 'http://somewhere')])
        and:
        def session = Mock(Session) { getConfig() >> [:]}
        def task = Mock(TaskRun) { getConfig() >> [:]; getModuleBundle() >> BUNDLE }
        and:
        WaveClient client = Spy(WaveClient, constructorArgs:[session])

        when:
        def assets = client.resolveAssets(task, IMAGE)
        then:
        client.resolveContainerConfig() >> CONTAINER_CONFIG
        and:
        assets.containerImage == IMAGE
        assets.moduleResources == BUNDLE
        assets.containerConfig == CONTAINER_CONFIG
        and:
        !assets.dockerFileContent
        !assets.condaFile
        !assets.projectResources
    }

    def 'should create asset with dockerfile' () {
        given:
        def folder = Files.createTempDirectory('test')
        def session = Mock(Session) { getConfig() >> [:]}
        and:
        def DOCKERFILE = folder.resolve('Dockerfile')
        DOCKERFILE.text = 'FROM foo\nRUN this/that'
        and:
        def BUNDLE = Mock(ResourcesBundle) { getDockerfile() >> DOCKERFILE }
        and:
        def task = Mock(TaskRun) {getModuleBundle() >> BUNDLE; getConfig() >> [:] }
        and:
        def client = new WaveClient(session)

        when:
        def assets = client.resolveAssets(task, null)
        then:
        assets.dockerFileContent == 'FROM foo\nRUN this/that'
        assets.moduleResources == BUNDLE
        !assets.containerImage
        !assets.containerConfig
        !assets.condaFile
        !assets.projectResources

        cleanup:
        folder?.deleteDir()
    }

    def 'should create asset with conda recipe' () {
        given:
        def session = Mock(Session) { getConfig() >> [:]}
        and:
        def task = Mock(TaskRun) {getConfig() >> [conda:'salmon=1.2.3'] }
        and:
        def client = new WaveClient(session)

        when:
        def assets = client.resolveAssets(task, null)
        then:
        assets.dockerFileContent == '''\
<<<<<<< HEAD
                    FROM mambaorg/micromamba:0.27.0
=======
                    FROM mambaorg/micromamba:1.0.0
>>>>>>> 0884e80e
                    RUN \\
                       micromamba install -y -n base -c conda-forge -c defaults \\
                       salmon=1.2.3 \\
                       && micromamba clean -a -y
                    '''.stripIndent()
        and:
        !assets.moduleResources
        !assets.containerImage
        !assets.containerConfig
        !assets.condaFile
        !assets.projectResources
    }

    def 'should create asset with conda file' () {
        given:
        def folder = Files.createTempDirectory('test')
        def condaFile = folder.resolve('conda.yml'); condaFile.text = 'the-conda-recipe-here'
        and:
        def session = Mock(Session) { getConfig() >> [:]}
        def task = Mock(TaskRun) {getConfig() >> [conda:condaFile.toString()] }
        and:
        def client = new WaveClient(session)

        when:
        def assets = client.resolveAssets(task, null)
        then:
        assets.dockerFileContent == '''\
<<<<<<< HEAD
                    FROM mambaorg/micromamba:0.27.0
=======
                    FROM mambaorg/micromamba:1.0.0
>>>>>>> 0884e80e
                    COPY --chown=$MAMBA_USER:$MAMBA_USER conda.yml /tmp/conda.yml
                    RUN micromamba install -y -n base -f /tmp/conda.yml && \\
                        micromamba clean -a -y
                    '''.stripIndent()
        and:
        assets.condaFile == condaFile
        and:
        !assets.moduleResources
        !assets.containerImage
        !assets.containerConfig
        !assets.projectResources

        cleanup:
        folder?.deleteDir()
    }

    def 'should create assets with project resources' () {
        given:
        def MODULE_RES = Mock(ResourcesBundle)
        def PROJECT_RES = Mock(ResourcesBundle)
        def CONTAINER_CONFIG = Mock(ContainerConfig)
        def BIN_DIR = Path.of('/something/bin')
        and:
        def task = Mock(TaskRun) {getModuleBundle() >> MODULE_RES; getConfig() >> [:] }
        and:
        def session = Mock(Session) {
            getConfig() >> [wave: [bundleProjectResources: true]]
            getBinDir() >> BIN_DIR
        }
        and:
        WaveClient wave = Spy(WaveClient, constructorArgs: [session])

        when:
        def assets = wave.resolveAssets(task, 'image:latest')
        then:
        1 * wave.projectResources(BIN_DIR) >> PROJECT_RES
        and:
        1 * wave.resolveContainerConfig() >> CONTAINER_CONFIG
        and:
        assets.moduleResources == MODULE_RES
        assets.projectResources ==  PROJECT_RES
        assets.containerImage == 'image:latest'
    }

    def 'should resolve conflicts' () {
        given:
        def session = Mock(Session) { getConfig() >> [:]}
        and:
        def client = new WaveClient(session)

        when:
        def result = client.resolveConflicts([:], [])
        then:
        result == [:]

        when:
        result = client.resolveConflicts([dockerfile:'x',conda:'y',container:'z'], ['conda'])
        then:
        result == [conda:'y']

        when:
        result = client.resolveConflicts([dockerfile:'x',conda:'y',container:'z'], ['conda','dockerfile'])
        then:
        result == [conda:'y']

        when:
        result = client.resolveConflicts([dockerfile:'x',container:'z'], ['conda','dockerfile'])
        then:
        result == [dockerfile:'x']
    }

    def 'should check conflicts' () {
        given:
        def session = Mock(Session) { getConfig() >> [:]}
        and:
        def client = new WaveClient(session)

        when:
        client.checkConflicts([:], 'foo')
        then:
        noExceptionThrown()

        when:
        client.checkConflicts([conda:'this', container:'that'], 'foo')
        then:
        def e = thrown(IllegalArgumentException)
        e.message == "Process 'foo' declares both 'container' and 'conda' directives that conflicts each other"

        when:
        client.checkConflicts([conda:'this', dockerfile:'that'], 'foo')
        then:
        e = thrown(IllegalArgumentException)
        e.message == "Process 'foo' declares both a 'conda' directive and a module bundle dockerfile that conflicts each other"

        when:
        client.checkConflicts([container:'this', dockerfile:'that'], 'foo')
        then:
        e = thrown(IllegalArgumentException)
        e.message == "Process 'foo' declares both a 'container' directive and a module bundle dockerfile that conflicts each other"

    }

    def 'should get project resource bundle' () {
        given:
        def folder = Files.createTempDirectory('test')
        def root = folder.resolve('bundle'); root.mkdir()
        root.resolve('main.nf').text = "I'm the main file"
        root.resolve('bin/nested').mkdirs()
        root.resolve('this/that').mkdirs()
        Files.write(root.resolve('bin/hola.sh'), "Hola".bytes)
        Files.write(root.resolve('bin/hello.sh'), "Hello".bytes)
        Files.write(root.resolve('bin/nested/script.sh'), "Script".bytes)
        Files.write(root.resolve('this/that/ciao.txt'), "Ciao".bytes)
        and:
        def sess = Mock(Session) {getConfig() >> [wave:[:]] }
        and:
        def wave = new WaveClient(sess)

        when:
        def result = wave.projectResources(root.resolve('bin'))
        then:
        result.getEntries() ==  ['usr/local/bin/hola.sh','usr/local/bin/hello.sh','usr/local/bin/nested','usr/local/bin/nested/script.sh'] as Set

        expect:
        wave.projectResources(null) == null

        cleanup:
        folder?.deleteDir()

    }

    def 'should send request with tower access token' () {
        given:
        def config = [wave:[:], tower:[accessToken:'foo', workspaceId:123, endpoint: 'http://foo.com']]
        def sess = Mock(Session) {getConfig() >> config }
        and:
        def wave = Spy(new WaveClient(sess))
        def assets = Mock(WaveAssets)
        def request = new SubmitContainerTokenRequest()
        when:
        wave.sendRequest(assets)
        then:
        1 * wave.makeRequest(assets) >> request
        1 * wave.sendRequest(request) >> { List it ->
            assert (it[0] == request)
            assert (it[0] as SubmitContainerTokenRequest).towerAccessToken == 'foo'
            assert (it[0] as SubmitContainerTokenRequest).towerWorkspaceId == 123
            assert (it[0] as SubmitContainerTokenRequest).towerEndpoint == 'http://foo.com'
        }

    }

    // --== launch web server ==--
    @Shared
    def CONFIG_RESP = [
            '/foo.json': new ContainerConfig(entrypoint: ['entry.sh']),
            '/bar.json': new ContainerConfig(layers: [ new ContainerLayer(location: 'http://somewhere.com', gzipDigest:'sha256:1234', gzipSize:100, tarDigest:'sha256:5678') ]),
            'combined': new ContainerConfig(entrypoint: ['entry.sh'], layers: [ new ContainerLayer(location: 'http://somewhere.com', gzipDigest:'sha256:1234', gzipSize:100, tarDigest:'sha256:5678') ]),
    ]

    def 'should resolve container config' () {
        given:
        HttpHandler handler = { HttpExchange exchange ->
            final key = exchange.requestURI.path
            log.debug "Request key: '$key' [$key.class.name] contains: ${CONFIG_RESP.containsKey(key)}"
            final resp = CONFIG_RESP.get(key)
            if( resp ) {
                final body = JsonOutput.toJson(resp)
                exchange.getResponseHeaders().add("Content-Type", "text/json")
                exchange.sendResponseHeaders(200, body.size())
                exchange.getResponseBody() << body
                exchange.getResponseBody().close()
            }
            else {
                log.error("Cannot find response for path '$exchange.requestURI.path'")
                exchange.sendResponseHeaders(404, 0)
            }

        }

        HttpServer server = HttpServer.create(new InetSocketAddress(9901), 0);
        server.createContext("/", handler);
        server.start()

        def session = Mock(Session) {getConfig() >> CONFIG }
        def client = new WaveClient(session)

        expect:
        client.resolveContainerConfig() == EXPECTED

        cleanup:
        server?.stop(0)

        where:
        CONFIG                                      | EXPECTED
        [:]                                         | null
        [ wave:[containerConfigUrl: 'http://localhost:9901/foo.json']] \
                                                    | CONFIG_RESP.get('/foo.json')
        and:
        [ wave:[containerConfigUrl: 'http://localhost:9901/foo.json'], \
          fusion: [enabled: true, containerConfigUrl: 'http://localhost:9901/bar.json']]\
                                                    | CONFIG_RESP.get('combined')
    }

}<|MERGE_RESOLUTION|>--- conflicted
+++ resolved
@@ -295,11 +295,7 @@
         def client = new WaveClient(session)
         then:
         client.condaRecipeToDockerFile(RECIPE) == '''\
-<<<<<<< HEAD
-                FROM mambaorg/micromamba:0.27.0
-=======
                 FROM mambaorg/micromamba:1.0.0
->>>>>>> 0884e80e
                 RUN \\
                    micromamba install -y -n base -c conda-forge -c defaults \\
                    bwa=0.7.15 salmon=1.1.1 \\
@@ -352,11 +348,7 @@
         def client = new WaveClient(session)
         then:
         client.condaFileToDockerFile()== '''\
-<<<<<<< HEAD
-                FROM mambaorg/micromamba:0.27.0
-=======
                 FROM mambaorg/micromamba:1.0.0
->>>>>>> 0884e80e
                 COPY --chown=$MAMBA_USER:$MAMBA_USER conda.yml /tmp/conda.yml
                 RUN micromamba install -y -n base -f /tmp/conda.yml && \\
                     micromamba clean -a -y
@@ -490,11 +482,7 @@
         def assets = client.resolveAssets(task, null)
         then:
         assets.dockerFileContent == '''\
-<<<<<<< HEAD
-                    FROM mambaorg/micromamba:0.27.0
-=======
                     FROM mambaorg/micromamba:1.0.0
->>>>>>> 0884e80e
                     RUN \\
                        micromamba install -y -n base -c conda-forge -c defaults \\
                        salmon=1.2.3 \\
@@ -522,11 +510,7 @@
         def assets = client.resolveAssets(task, null)
         then:
         assets.dockerFileContent == '''\
-<<<<<<< HEAD
-                    FROM mambaorg/micromamba:0.27.0
-=======
                     FROM mambaorg/micromamba:1.0.0
->>>>>>> 0884e80e
                     COPY --chown=$MAMBA_USER:$MAMBA_USER conda.yml /tmp/conda.yml
                     RUN micromamba install -y -n base -f /tmp/conda.yml && \\
                         micromamba clean -a -y
