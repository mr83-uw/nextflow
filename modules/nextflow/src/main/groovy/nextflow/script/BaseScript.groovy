--- conflicted
+++ resolved
@@ -89,11 +89,7 @@
     }
 
     protected process( String name, Closure<BodyDef> body ) {
-<<<<<<< HEAD
-        def process = new ProcessDef(this,body,name)
-=======
         final process = new ProcessDef(this,body,name)
->>>>>>> 54bc0b7d
         meta.addDefinition(process)
     }
 
