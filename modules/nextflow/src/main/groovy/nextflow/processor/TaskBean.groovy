--- conflicted
+++ resolved
@@ -61,13 +61,9 @@
 
     ContainerConfig containerConfig
 
+    CpuUnit containerCpus
+
     String containerCpuset
-
-<<<<<<< HEAD
-    CpuUnit containerCpus
-=======
-    Integer containerCpus
->>>>>>> cc9fc3f0
 
     MemoryUnit containerMemory
 
