--- conflicted
+++ resolved
@@ -43,7 +43,6 @@
 @CompileStatic
 class K8sConfig implements Map<String,Object> {
 
-<<<<<<< HEAD
     static private final Set<String> VALID_OPTIONS = [
         'autoMountHostPaths',
         'computeResourceType',
@@ -65,9 +64,8 @@
         'storageSubPath',
         'workDir',
     ]
-=======
+
     static final private Map<String,?> DEFAULT_FUSE_PLUGIN = Map.of('nextflow.io/fuse', 1)
->>>>>>> 4debd56e
 
     @Delegate
     private Map<String,Object> target
