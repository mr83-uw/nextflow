--- conflicted
+++ resolved
@@ -28,13 +28,6 @@
 mm = 
 endif 
 
-<<<<<<< HEAD
-compile:
-	BUILD_PACK=1 ./gradlew compile exportClasspath
-	@echo "DONE `date`"
-
-=======
->>>>>>> 373cbc52
 clean:
 	rm -rf .nextflow*
 	rm -rf work 
