--- conflicted
+++ resolved
@@ -748,13 +748,8 @@
 
         // set the actual command
         final resources = new ArrayList<ResourceRequirement>(5)
-<<<<<<< HEAD
-        def container = new ContainerOverrides()
+        final container = new ContainerOverrides()
         container.command = getLaunchCommand()
-=======
-        final container = new ContainerOverrides()
-        container.command = getSubmitCommand()
->>>>>>> a1e33193
         // set the task memory
         final cpus = task.config.getCpus()
         final mem = task.config.getMemory()
