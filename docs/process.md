(process-page)=

# Processes

In Nextflow, a **process** is the basic processing primitive to execute a user script.

The process definition starts with the keyword `process`, followed by process name and finally the process body delimited by curly braces. The process body must contain a string which represents the command or, more generally, a script that is executed by it. A basic process looks like the following example:

```groovy
process sayHello {
    """
    echo 'Hello world!' > file
    """
}
```

A process may contain any of the following definition blocks: directives, inputs, outputs, when clause, and the process script. The syntax is defined as follows:

```
process < name > {

  [ directives ]

  input:
    < process inputs >

  output:
    < process outputs >

  when:
    < condition >

  [script|shell|exec]:
    < user script to be executed >

}
```

(process-script)=

## Script

The `script` block defines, as a string expression, the script that is executed by the process.

A process may contain only one script, and if the `script` guard is not explicitly declared, the script must be the final statement in the process block.

The script string is executed as a [Bash](<http://en.wikipedia.org/wiki/Bash_(Unix_shell)>) script in the host environment. It can be any command or script that you would normally execute on the command line or in a Bash script. Naturally, the script may only use commands that are available in the host environment.

The script block can be a simple string or a multi-line string. The latter approach makes it easier to write scripts with multiple commands spanning multiple lines. For example:

```groovy
process doMoreThings {
  """
  blastp -db $db -query query.fa -outfmt 6 > blast_result
  cat blast_result | head -n 10 | cut -f 2 > top_hits
  blastdbcmd -db $db -entry_batch top_hits > sequences
  """
}
```

As explained in the script tutorial section, strings can be defined using single-quotes or double-quotes, and multi-line strings are defined by three single-quote or three double-quote characters.

There is a subtle but important difference between them. Like in Bash, strings delimited by a `"` character support variable substitutions, while strings delimited by `'` do not.

In the above code fragment, the `$db` variable is replaced by the actual value defined elsewhere in the pipeline script.

:::{warning}
Since Nextflow uses the same Bash syntax for variable substitutions in strings, you must manage them carefully depending on whether you want to evaluate a *Nextflow* variable or a *Bash* variable.
:::

When you need to access a system environment variable in your script, you have two options.

If you don't need to access any Nextflow variables, you can define your script block with single-quotes:

```groovy
process printPath {
  '''
  echo The path is: $PATH
  '''
}
```

Otherwise, you can define your script with double-quotes and escape the system environment variables by prefixing them with a back-slash `\` character, as shown in the following example:

```groovy
process doOtherThings {
  """
  blastp -db \$DB -query query.fa -outfmt 6 > blast_result
  cat blast_result | head -n $MAX | cut -f 2 > top_hits
  blastdbcmd -db \$DB -entry_batch top_hits > sequences
  """
}
```

In this example, `$MAX` is a Nextflow variable that must be defined elsewhere in the pipeline script. Nextflow replaces it with the actual value before executing the script. Meanwhile, `$DB` is a Bash variable that must exist in the execution environment, and Bash will replace it with the actual value during execution.

:::{tip}
Alternatively, you can use the {ref}`process-shell` block definition, which allows a script to contain both Bash and Nextflow variables without having to escape the first.
:::

### Scripts *à la carte*

The process script is interpreted by Nextflow as a Bash script by default, but you are not limited to Bash.

You can use your favourite scripting language (Perl, Python, R, etc), or even mix them in the same pipeline.

A pipeline may be composed of processes that execute very different tasks. With Nextflow, you can choose the scripting language that best fits the task performed by a given process. For example, for some processes R might be more useful than Perl, whereas for others you may need to use Python because it provides better access to a library or an API, etc.

To use a language other than Bash, simply start your process script with the corresponding [shebang](<http://en.wikipedia.org/wiki/Shebang_(Unix)>). For example:

```groovy
process perlTask {
    """
    #!/usr/bin/perl

    print 'Hi there!' . '\n';
    """
}

process pythonTask {
    """
    #!/usr/bin/python

    x = 'Hello'
    y = 'world!'
    print "%s - %s" % (x,y)
    """
}

workflow {
    perlTask()
    pythonTask()
}
```

:::{tip}
Since the actual location of the interpreter binary file can differ across platforms, it is wise to use the `env` command followed by the interpreter name, e.g. `#!/usr/bin/env perl`, instead of the absolute path, in order to make your script more portable.
:::

### Conditional scripts

So far, our `script` block has always been a simple string expression, but in reality, the `script` block is just Groovy code that returns a string. This means that you can write arbitrary Groovy code to determine the script to execute, as long as the final statement is a string (remember that the `return` keyword is optional in Groovy).

For example, you can use flow control statements (`if`, `switch`, etc) to execute a different script based on the process inputs. The only difference here is that you must explicitly declare the `script` guard, whereas before it was not required. Here is an example:

```groovy
mode = 'tcoffee'

process align {
    input:
    path sequences

    script:
    if( mode == 'tcoffee' )
        """
        t_coffee -in $sequences > out_file
        """

    else if( mode == 'mafft' )
        """
        mafft --anysymbol --parttree --quiet $sequences > out_file
        """

    else if( mode == 'clustalo' )
        """
        clustalo -i $sequences -o out_file
        """

    else
        error "Invalid alignment mode: ${mode}"
}
```

In the above example, the process will execute one of the script fragments depending on the value of the `mode` parameter. By default it will execute the `tcoffee` command, but changing the `mode` variable will cause a different branch to be executed.

(process-template)=

### Template

Process scripts can be externalised to **template** files, which can be reused across different processes and tested independently from the overall pipeline execution.

A template is simply a shell script file that Nextflow is able to execute by using the `template` function as shown below:

```groovy
process templateExample {
    input:
    val STR

    script:
    template 'my_script.sh'
}

workflow {
    Channel.of('this', 'that') | templateExample
}
```

By default, Nextflow looks for the `my_script.sh` template file in the `templates` directory located alongside the Nextflow script and/or the module script in which the process is defined. Any other location can be specified by using an absolute template path.

The template script may contain any code that can be executed by the underlying environment. For example:

```bash
#!/bin/bash
echo "process started at `date`"
echo $STR
echo "process completed"
```

:::{tip}
The dollar character (`$`) is interpreted as a Nextflow variable when the script is run as a Nextflow template, whereas it is evaluated as a Bash variable when run as a Bash script. This can be very useful for testing your script independently from Nextflow execution. You only need to provide a Bash environment variable for each of the Nextflow variables that are referenced in your script. For example, it would be possible to execute the above script with the following command in the terminal: `STR='foo' bash templates/my_script.sh`
:::

:::{tip}
As a best practice, the template script should not contain any `\$` escaped variables, because these variables will not be evaluated properly when the script is executed directly.
:::

(process-shell)=

### Shell

The `shell` block is a string expression that defines the script that is executed by the process. It is an alternative to the {ref}`process-script` definition with one important difference: it uses the exclamation mark `!` character, instead of the usual dollar `$` character, to denote Nextflow variables.

This way, it is possible to use both Nextflow and Bash variables in the same script without having to escape the latter, which makes process scripts easier to read and maintain. For example:

```groovy
process myTask {
    input:
    val str

    shell:
    '''
    echo "User $USER says !{str}"
    '''
}

workflow {
    Channel.of('Hello', 'Hola', 'Bonjour') | myTask
}
```

In the above example, `$USER` is treated as a Bash variable, while `!{str}` is treated as a Nextflow variable.

:::{note}
- Shell script definitions require the use of single-quote `'` delimited strings. When using double-quote `"` delimited strings, dollar variables are interpreted as Nextflow variables as usual. See {ref}`string-interpolation`.
- Variables prefixed with `!` must always be enclosed in curly brackets, i.e. `!{str}` is a valid variable whereas `!str` is ignored.
- Shell scripts support the use of the {ref}`process-template` mechanism. The same rules are applied to the variables defined in the script template.
:::

(process-native)=

### Native execution

Nextflow processes can also execute native Groovy code as the task itself, using the `exec` block. Whereas the `script` block defines a script to be executed, the `exec` block defines Groovy code to be executed directly.

For example:

```groovy
process simpleSum {
    input:
    val x

    exec:
    println "Hello Mr. $x"
}

workflow {
    Channel.of('a', 'b', 'c') | simpleSum
}
```

will display:

```
Hello Mr. b
Hello Mr. a
Hello Mr. c
```

(process-stub)=

## Stub

:::{versionadded} 20.11.0-edge
:::

You can define a command *stub*, which replaces the actual process command when the `-stub-run` or `-stub` command-line option is enabled:

```groovy
process INDEX {
  input:
    path transcriptome

  output:
    path 'index'

  script:
    """
    salmon index --threads $task.cpus -t $transcriptome -i index
    """

  stub:
    """
    mkdir index
    touch index/seq.bin
    touch index/info.json
    touch index/refseq.bin
    """
}
```

The `stub` block can be defined before or after the `script` block. When the pipeline is executed with the `-stub-run` option and a process's `stub` is not defined, the `script` block is executed.

This feature makes it easier to quickly prototype the workflow logic without using the real commands. The developer can use it to provide a dummy script that mimics the execution of the real one in a quicker manner. In other words, it is a way to perform a dry-run.

(process-input)=

## Inputs

The `input` block allows you to define the input channels of a process, similar to function arguments. A process may have at most one input block, and it must contain at least one input.

The input block follows the syntax shown below:

```
input:
  <input qualifier> <input name>
```

An input definition consists of a *qualifier* and a *name*. The input qualifier defines the type of data to be received. This information is used by Nextflow to apply the semantic rules associated with each qualifier, and handle it properly depending on the target execution platform (grid, cloud, etc).

When a process is invoked in a workflow block, it must be provided a channel for each channel in the process input block, similar to calling a function with specific arguments. The examples provided in the following sections demonstrate how a process is invoked with input channels.

The following input qualifiers are available:

- `val`: Access the input value by name in the process script.
- `file`: (DEPRECATED) Handle the input value as a file, staging it properly in the execution context.
- `path`: Handle the input value as a path, staging the file properly in the execution context.
- `env`: Use the input value to set an environment variable in the process script.
- `stdin`: Forward the input value to the process `stdin` special file.
- `tuple`: Handle a group of input values having any of the above qualifiers.
- `each`: Execute the process for each element in the input collection.

### Input type `val`

The `val` qualifier accepts any data type. It can be accessed in the process script by using the specified input name, as shown in the following example:

```groovy
process basicExample {
  input:
  val x

  "echo process job $x"
}

workflow {
  def num = Channel.of(1,2,3)
  basicExample(num)
}
```

In the above example, the process is executed three times: once for each value emitted by the `num` channel. The resulting output is similar to the one shown below:

```
process job 3
process job 1
process job 2
```

:::{note}
While channels do emit items in the order that they are received, *processes* do not necessarily *process* items in the order that they are received. In the above example, the value `3` was processed before the others.
:::

:::{note}
When the process declares exactly one input, the pipe `|` operator can be used to provide inputs to the process, instead of passing it as a parameter. Both methods have identical semantics:

```groovy
process basicExample {
  input:
  val x

  "echo process job $x"
}

workflow {
  Channel.of(1,2,3) | basicExample
}
```
:::

### Input type `file`

:::{note}
The `file` qualifier was the standard way to handle input files prior to Nextflow 19.10.0. In later versions of Nextflow, the `path` qualifier should be preferred over `file`.
:::

The `file` qualifier is identical to `path`, with one important difference. When a `file` input receives a value that is not a file, it automatically converts the value to a string and saves it to a temporary file. This behavior is useful in some cases, but tends to be confusing in general. The `path` qualifier instead interprets string values as the path location of the input file and automatically converts to a file object.

(process-input-path)=

### Input type `path`

The `path` qualifier allows you to provide input files to the process execution context. Nextflow will stage the files into the process execution directory, and they can be accessed in the script by using the specified input name. For example:

```groovy
process blastThemAll {
  input:
  path query_file

  "blastp -query ${query_file} -db nr"
}

workflow {
  def proteins = Channel.fromPath( '/some/path/*.fa' )
  blastThemAll(proteins)
}
```

In the above example, all the files ending with the suffix `.fa` are sent over the channel `proteins`. These files are received by the process, which executes a BLAST query on each of them.

It's worth noting that in the above example, the name of the file in the file-system is not used. You can access the file without even knowing its name, because you can reference it in the process script by the input name.

There may be cases where your task needs to use a file whose name is fixed, i.e. it does not have to change along with the actual provided file. In this case, you can specify a fixed name with the `name` attribute in the input file parameter definition, as shown in the following example:

```groovy
input:
path query_file, name: 'query.fa'
```

or, using a shorter syntax:

```groovy
input:
path 'query.fa'
```

The previous example can be re-written as shown below:

```groovy
process blastThemAll {
  input:
  path 'query.fa'

  "blastp -query query.fa -db nr"
}

workflow {
  def proteins = Channel.fromPath( '/some/path/*.fa' )
  blastThemAll(proteins)
}
```

In this example, each file received by the process is staged with the name `query.fa` in a different execution context (i.e. the folder where a task is executed).

:::{tip}
This feature allows you to execute the process command multiple times without worrying about the file names changing. In other words, Nextflow helps you write pipeline tasks that are self-contained and decoupled from the execution environment. As a best practice, you should avoid referencing files in your process script other than those defined in your input block.
:::

Channel factories like `Channel.fromPath` produce file objects, but a `path` input can also accept a string literal path. The string value should be an absolute path, i.e. it must be prefixed with a `/` character or a supported URI protocol (`file://`, `http://`, `s3://`, etc), and it cannot contain special characters (`\n`, etc).

```groovy
process foo {
  input:
  path x

  """
  your_command --in $x
  """
}

workflow {
  foo('/some/data/file.txt')
}
```

Available options:

`arity`
: :::{versionadded} 23.09.0-edge
  :::
: Specify the number of expected files. Can be a number or a range:

  ```groovy
  input:
      path('one.txt', arity: '1')         // exactly one file is expected
      path('pair_*.txt', arity: '2')      // exactly two files are expected
      path('many_*.txt', arity: '1..*')   // one or more files are expected
  ```

  When a task is created, Nextflow will check whether the received files for each path input match the declared arity, and fail if they do not.

`stageAs`
: Specify how the file should be named in the task work directory:

  ```groovy
  process foo {
    input:
    path x, stageAs: 'data.txt'

    """
    your_command --in data.txt
    """
  }

  workflow {
    foo('/some/data/file.txt')
  }
  ```

  Can be a name or a pattern as described in the [Multiple input files](#multiple-input-files) section.

:::{note}
Process `path` inputs have nearly the same interface as described in {ref}`script-file-io`, with one difference which is relevant when files are staged into a subdirectory. Given the following input:

```groovy
path x, stageAs: 'my-dir/*'
```

In this case, `x.name` returns the file name with the parent directory (e.g. `my-dir/file.txt`), whereas normally it would return the file name (e.g. `file.txt`). You can use `x.fileName.name` to get the file name.
:::

### Multiple input files

A `path` input can also accept a collection of files instead of a single value. In this case, the input variable will be a Groovy list, and you can use it as such.

When the input has a fixed file name and a collection of files is received by the process, the file name will be appended with a numerical suffix representing its ordinal position in the list. For example:

```groovy
process blastThemAll {
    input:
    path 'seq'

    "echo seq*"
}

workflow {
    def fasta = Channel.fromPath( "/some/path/*.fa" ).buffer(size: 3)
    blastThemAll(fasta)
}
```

will output:

```
seq1 seq2 seq3
seq1 seq2 seq3
...
```

The target input file name may contain the `*` and `?` wildcards, which can be used to control the name of staged files. The following table shows how the wildcards are replaced depending on the cardinality of the received input collection.

| Cardinality | Name pattern | Staged file names                                                                                       |
| ----------- | ------------ | ------------------------------------------------------------------------------------------------------- |
| any         | `*`          | named as the source file                                                                                |
| 1           | `file*.ext`  | `file.ext`                                                                                              |
| 1           | `file?.ext`  | `file1.ext`                                                                                             |
| 1           | `file??.ext` | `file01.ext`                                                                                            |
| many        | `file*.ext`  | `file1.ext`, `file2.ext`, `file3.ext`, ..                                                               |
| many        | `file?.ext`  | `file1.ext`, `file2.ext`, `file3.ext`, ..                                                               |
| many        | `file??.ext` | `file01.ext`, `file02.ext`, `file03.ext`, ..                                                            |
| many        | `dir/*`      | named as the source file, created in `dir` subdirectory                                                 |
| many        | `dir??/*`    | named as the source file, created in a progressively indexed subdirectory e.g. `dir01/`, `dir02/`, etc. |
| many        | `dir*/*`     | (as above)                                                                                              |

The following example shows how a wildcard can be used in the input file definition:

```groovy
process blastThemAll {
    input:
    path 'seq?.fa'

    "cat seq1.fa seq2.fa seq3.fa"
}

workflow {
    def fasta = Channel.fromPath( "/some/path/*.fa" ).buffer(size: 3)
    blastThemAll(fasta)
}
```

:::{note}
Rewriting input file names according to a named pattern is an extra feature and not at all required. The normal file input syntax introduced in the {ref}`process-input-path` section is valid for collections of multiple files as well. To handle multiple input files while preserving the original file names, use a variable identifier or the `*` wildcard.
:::

### Dynamic input file names

When the input file name is specified by using the `name` option or a string literal, you can also use other input values as variables in the file name string. For example:

```groovy
process simpleCount {
  input:
  val x
  path "${x}.fa"

  """
  cat ${x}.fa | grep '>'
  """
}
```

In the above example, the input file name is determined by the current value of the `x` input value.

This approach allows input files to be staged in the task directory with a name that is coherent with the current execution context.

:::{tip}
In most cases, you won't need to use dynamic file names, because each task is executed in its own directory, and input files are automatically staged into this directory by Nextflow. This behavior guarantees that input files with the same name won't overwrite each other.

An example of when you may have to deal with that is when you have many input files in a task, and some of these files may have the same filename. In this case, a solution would be to use the `stageAs` option.
:::

### Input type `env`

The `env` qualifier allows you to define an environment variable in the process execution context based on the input value. For example:

```groovy
process printEnv {
    input:
    env HELLO

    '''
    echo $HELLO world!
    '''
}

workflow {
    Channel.of('hello', 'hola', 'bonjour', 'ciao') | printEnv
}
```

```
hello world!
ciao world!
bonjour world!
hola world!
```

### Input type `stdin`

The `stdin` qualifier allows you to forward the input value to the [standard input](http://en.wikipedia.org/wiki/Standard_streams#Standard_input_.28stdin.29) of the process script. For example:

```groovy
process printAll {
  input:
  stdin str

  """
  cat -
  """
}

workflow {
  Channel.of('hello', 'hola', 'bonjour', 'ciao')
    | map { it + '\n' }
    | printAll
}
```

will output:

```
hola
bonjour
ciao
hello
```

(process-input-tuple)=

### Input type `tuple`

The `tuple` qualifier allows you to group multiple values into a single input definition. It can be useful when a channel emits tuples of values that need to be handled separately. Each element in the tuple is associated with a corresponding element in the `tuple` definition. For example:

```groovy
process tupleExample {
    input:
    tuple val(x), path('input.txt')

    """
    echo "Processing $x"
    cat input.txt > copy
    """
}

workflow {
  Channel.of( [1, 'alpha.txt'], [2, 'beta.txt'], [3, 'delta.txt'] ) | tupleExample
}
```

In the above example, the `tuple` input consists of the value `x` and the file `input.txt`.

A `tuple` definition may contain any of the following qualifiers, as previously described: `val`, `env`, `path` and `stdin`. Files specified with the `path` qualifier are treated exactly the same as standalone `path` inputs.

### Input repeaters (`each`)

The `each` qualifier allows you to repeat the execution of a process for each item in a collection, each time a new value is received. For example:

```groovy
process alignSequences {
  input:
  path seq
  each mode

  """
  t_coffee -in $seq -mode $mode > result
  """
}

workflow {
  sequences = Channel.fromPath('*.fa')
  methods = ['regular', 'espresso', 'psicoffee']

  alignSequences(sequences, methods)
}
```

In the above example, each time a file of sequences is emitted from the `sequences` channel, the process executes *three* tasks, each running a T-coffee alignment with a different value for the `mode` parameter. This behavior is useful when you need to repeat the same task over a given set of parameters.

Input repeaters can be applied to files as well. For example:

```groovy
process alignSequences {
  input:
  path seq
  each mode
  each path(lib)

  """
  t_coffee -in $seq -mode $mode -lib $lib > result
  """
}

workflow {
  sequences = Channel.fromPath('*.fa')
  methods = ['regular', 'espresso']
  libraries = [ file('PQ001.lib'), file('PQ002.lib'), file('PQ003.lib') ]

  alignSequences(sequences, methods, libraries)
}
```

In the above example, each sequence input file emitted by the `sequences` channel triggers six alignment tasks, three with the `regular` method against each library file, and three with the `espresso` method.

:::{note}
When multiple repeaters are defined, the process is executed for each *combination* of them.
:::

:::{note}
Input repeaters currently do not support tuples. However, you can emulate an input repeater on a channel of tuples by using the {ref}`operator-combine` or {ref}`operator-cross` operator with other input channels to produce all of the desired input combinations.
:::

(process-multiple-input-channels)=

### Multiple input channels

A key feature of processes is the ability to handle inputs from multiple channels.

When two or more channels are declared as process inputs, the process waits until there is a complete input configuration, i.e. until it receives a value from each input channel. When this condition is satisfied, the process consumes a value from each channel and launches a new task, repeating this logic until one or more channels are empty.

As a result, channel values are consumed sequentially and any empty channel will cause the process to wait, even if the other channels have values.

For example:

```groovy
process foo {
  input:
  val x
  val y

  script:
  """
  echo $x and $y
  """
}

workflow {
  x = Channel.of(1, 2)
  y = Channel.of('a', 'b', 'c')
  foo(x, y)
}
```

The process `foo` is executed two times because the `x` channel emits only two values, therefore the `c` element is discarded. It outputs:

```
1 and a
2 and b
```

A different semantic is applied when using a {ref}`value channel <channel-type-value>`. This kind of channel is created by the {ref}`Channel.value <channel-value>` factory method or implicitly when a process is invoked with an argument that is not a channel. By definition, a value channel is bound to a single value and it can be read an unlimited number of times without consuming its content. Therefore, when mixing a value channel with one or more (queue) channels, it does not affect the process termination because the underlying value is applied repeatedly.

To better understand this behavior, compare the previous example with the following one:

```groovy
process bar {
  input:
  val x
  val y

  script:
  """
  echo $x and $y
  """
}

workflow {
  x = Channel.value(1)
  y = Channel.of('a', 'b', 'c')
  foo(x, y)
}
```

The above example executes the `bar` process three times because `x` is a value channel, therefore its value can be read as many times as needed. The process termination is determined by the contents of `y`. It outputs:

```
1 and a
1 and b
1 and c
```

:::{note}
In general, multiple input channels should be used to process *combinations* of different inputs, using the `each` qualifier or value channels. Having multiple queue channels as inputs is equivalent to using the {ref}`operator-merge` operator, which is not recommended as it may lead to {ref}`non-deterministic process inputs <cache-nondeterministic-inputs>`.
:::

See also: {ref}`channel-types`.

(process-output)=

## Outputs

The `output` block allows you to define the output channels of a process, similar to function outputs. A process may have at most one output block, and it must contain at least one output.

The output block follows the syntax shown below:

```
output:
  <output qualifier> <output name> [, <option>: <option value>]
```

An output definition consists of a *qualifier* and a *name*. Some optional attributes can also be specified.

When a process is invoked, each process output is returned as a channel. The examples provided in the following sections demonstrate how to access the output channels of a process.

The following output qualifiers are available:

- `val`: Emit the variable with the specified name.
- `file`: (DEPRECATED) Emit a file produced by the process with the specified name.
- `path`: Emit a file produced by the process with the specified name.
- `env`: Emit the variable defined in the process environment with the specified name.
- `stdout`: Emit the `stdout` of the executed process.
- `tuple`: Emit multiple values.

### Output type `val`

The `val` qualifier allows you to output any Nextflow variable defined in the process. A common use case is to output a variable that was defined in the `input` block, as shown in the following example:

```groovy
process foo {
  input:
  each x

  output:
  val x

  """
  echo $x > file
  """
}

workflow {
  methods = ['prot', 'dna', 'rna']

  receiver = foo(methods)
  receiver.view { "Received: $it" }
}
```

The output value can be a value literal, an input variable, any other Nextflow variable in the process scope, or a value expression. For example:

```groovy
process foo {
  input:
  path infile

  output:
  val x
  val 'BB11'
  val "${infile.baseName}.out"

  script:
  x = infile.name
  """
  cat $x > file
  """
}

workflow {
  ch_dummy = Channel.fromPath('*').first()
  (ch_var, ch_str, ch_exp) = foo(ch_dummy)

  ch_var.view { "ch_var: $it" }
  ch_str.view { "ch_str: $it" }
  ch_exp.view { "ch_exp: $it" }
}
```

### Output type `file`

:::{note}
The `file` qualifier was the standard way to handle input files prior to Nextflow 19.10.0. In later versions of Nextflow, the `path` qualifier should be preferred over `file`.
:::

The `file` qualifier is similar to `path`, but with some differences. The `file` qualifier interprets `:` as a path separator, therefore `file 'foo:bar'` captures two files named `foo` and `bar`, whereas `path 'foo:bar'` captures a single file named `foo:bar`. Additionally, `file` does not support all of the extra options provided by `path`.

### Output type `path`

The `path` qualifier allows you to output one or more files produced by the process. For example:

```groovy
process randomNum {
  output:
  path 'result.txt'

  '''
  echo $RANDOM > result.txt
  '''
}

workflow {
  numbers = randomNum()
  numbers.view { "Received: ${it.text}" }
}
```

In the above example, the `randomNum` process creates a file named `result.txt` which contains a random number. Since a `path` output with the same name is declared, that file is emitted by the corresponding output channel. A downstream process with a compatible input channel will be able to receive it.

Available options:

`arity`
: :::{versionadded} 23.09.0-edge
  :::
: Specify the number of expected files. Can be a number or a range:

  ```groovy
  output:
      path('one.txt', arity: '1')         // exactly one file is expected
      path('pair_*.txt', arity: '2')      // exactly two files are expected
      path('many_*.txt', arity: '1..*')   // one or more files are expected
  ```

  When a task completes, Nextflow will check whether the produced files for each path output match the declared arity,
  and fail if they do not. If the arity is `1`, a sole file object will be emitted. Otherwise, a list will always be emitted,
  even if only one file is produced.

`followLinks`
: When `true`, target files are returned in place of any matching symlink (default: `true`)

`glob`
: When `true`, the specified name is interpreted as a glob pattern (default: `true`)

`hidden`
: When `true`, hidden files are included in the matching output files (default: `false`)

`includeInputs`
: When `true` and the output path is a glob pattern, any input files matching the pattern are also included in the output (default: `false`)

`maxDepth`
: Maximum number of directory levels to visit (default: no limit).

`type`
: Type of paths returned, either `file`, `dir` or `any` (default: `any`, or `file` if the specified file name pattern contains a double star (`**`))

### Multiple output files

When an output file name contains a `*` or `?` wildcard character, it is interpreted as a [glob][glob] path matcher. This allows you to capture multiple files into a list and emit the list as a single value. For example:

```groovy
process splitLetters {
    output:
    path 'chunk_*'

    '''
    printf 'Hola' | split -b 1 - chunk_
    '''
}

workflow {
    splitLetters
        | flatten
        | view { "File: ${it.name} => ${it.text}" }
}
```

It prints:

```
File: chunk_aa => H
File: chunk_ab => o
File: chunk_ac => l
File: chunk_ad => a
```

By default, all the files matching the specified glob pattern are emitted as a single list. However, as the above example demonstrates, the {ref}`operator-flatten` operator can be used to transform the list of files into a channel that emits each file individually.

Some caveats on glob pattern behavior:

- Input files are not included (unless `includeInputs` is `true`)
- Directories are included, unless the `**` pattern is used to recurse through directories

:::{warning}
Although the input files matching a glob output declaration are not included in the resulting output channel, these files may still be transferred from the task scratch directory to the original task work directory. Therefore, to avoid unnecessary file copies, avoid using loose wildcards when defining output files, e.g. `path '*'`. Instead, use a prefix or a suffix to restrict the set of matching files to only the expected ones, e.g. `path 'prefix_*.sorted.bam'`.
:::

Read more about glob syntax at the following link [What is a glob?][what is a glob?]

### Dynamic output file names

When an output file name needs to be expressed dynamically, it is possible to define it using a dynamic string which references variables in the `input` block or in the script global context. For example:

```groovy
process align {
  input:
  val species
  path seq

  output:
  path "${species}.aln"

  """
  t_coffee -in $seq > ${species}.aln
  """
}
```

In the above example, each process execution produces an alignment file whose name depends on the actual value of the `species` input.

:::{tip}
The management of output files in Nextflow is often misunderstood.

With other tools it is generally necessary to organize the output files into some kind of directory structure or to guarantee a unique file name scheme, so that result files don't overwrite each other and so they can be referenced unequivocally by downstream tasks.

With Nextflow, in most cases, you don't need to manage the naming of output files, because each task is executed in its own unique directory, so files produced by different tasks can't overwrite each other. Also, metadata can be associated with outputs by using the {ref}`tuple output <process-out-tuple>` qualifier, instead of including them in the output file name.

One example in which you'd need to manage the naming of output files is when you use the `publishDir` directive to have output files also in a specific path of your choice. If two tasks have the same filename for their output and you want them to be in the same path specified by `publishDir`, the last task to finish will overwrite the output of the task that finished before. You can dynamically change that by adding the `saveAs` option to your `publishDir` directive.

To sum up, the use of output files with static names over dynamic ones is preferable whenever possible, because it will result in simpler and more portable code.
:::

(process-env)=

### Output type `env`

The `env` qualifier allows you to output a variable defined in the process execution environment:

```{literalinclude} snippets/process-out-env.nf
:language: groovy
```

:::{versionchanged} 23.12.0-edge
Prior to this version, if the environment variable contained multiple lines of output, the output would be compressed to a single line by converting newlines to spaces.
:::

(process-stdout)=

### Output type `stdout`

The `stdout` qualifier allows you to output the `stdout` of the executed process:

```{literalinclude} snippets/process-stdout.nf
:language: groovy
```

(process-out-eval)=

### Output type `eval`

:::{versionadded} 24.02.0-edge
:::

The `eval` qualifier allows you to capture the standard output of an arbitrary command evaluated the task shell interpreter context:

```{literalinclude} snippets/process-out-eval.nf
:language: groovy
```

Only one-line Bash commands are supported. You can use a semi-colon `;` to specify multiple Bash commands on a single line, and many interpreters can execute arbitrary code on the command line, e.g. `python -c 'print("Hello world!")'`.

If the command fails, the task will also fail. In Bash, you can append `|| true` to a command to suppress any command failure.

(process-out-tuple)=

### Output type `tuple`

The `tuple` qualifier allows you to output multiple values in a single channel. It is useful when you need to associate outputs with metadata, for example:

```groovy
process blast {
  input:
    val species
    path query

  output:
    tuple val(species), path('result')

  script:
    """
    blast -db nr -query $query > result
    """
}

workflow {
  ch_species = Channel.from('human', 'cow', 'horse')
  ch_query = Channel.fromPath('*.fa')

  blast(ch_species, ch_query)
}
```

In the above example, a `blast` task is executed for each pair of `species` and `query` that are received. Each task produces a new tuple containing the value for `species` and the file `result`.

A `tuple` definition may contain any of the following qualifiers, as previously described: `val`, `path`, `env` and `stdout`. Files specified with the `path` qualifier are treated exactly the same as standalone `path` inputs.

:::{note}
While parentheses for input and output qualifiers are generally optional, they are required when specifying elements in an input/output tuple.

Here's an example with a single path output (parentheses optional):

```groovy
process foo {
    output:
    path 'result.txt', hidden: true

    '''
    echo 'another new line' >> result.txt
    '''
}
```

And here's an example with a tuple output (parentheses required):

```groovy
process foo {
    output:
    tuple path('last_result.txt'), path('result.txt', hidden: true)

    '''
    echo 'another new line' >> result.txt
    echo 'another new line' > last_result.txt
    '''
}
```
:::

(process-additional-options)=

### Additional options

The following options are available for all process outputs:

`emit: <name>`

: Defines the name of the output channel, which can be used to access the channel by name from the process output:

  ```groovy
  process FOO {
      output:
      path 'hello.txt', emit: hello
      path 'bye.txt', emit: bye

      """
      echo "hello" > hello.txt
      echo "bye" > bye.txt
      """
  }

  workflow {
      FOO()
      FOO.out.hello.view()
  }
  ```

  See {ref}`workflow-process-invocation` for more details.

`optional: true | false`

: Normally, if a specified output is not produced by the task, the task will fail. Setting `optional: true` will cause the task to not fail, and instead emit nothing to the given output channel.

  ```groovy
  output:
  path("output.txt"), optional: true
  ```

  In this example, the process is normally expected to produce an `output.txt` file, but in the cases where the file is missing, the task will not fail. The output channel will only contain values for those tasks that produced `output.txt`.

: :::{note}
  While this option can be used with any process output, it cannot be applied to individual elements of a [tuple](#output-type-tuple) output. The entire tuple must be optional or not optional.
  :::

`topic: <name>`

: :::{versionadded} 23.11.0-edge
  :::

: *Experimental: may change in a future release.*

: Defines the {ref}`channel topic <channel-topic>` to which the output will be sent.

## When

The `when` block allows you to define a condition that must be satisfied in order to execute the process. The condition can be any expression that returns a boolean value.

It can be useful to enable/disable the process execution depending on the state of various inputs and parameters. For example:

```groovy
process find {
  input:
  path proteins
  val dbtype

  when:
  proteins.name =~ /^BB11.*/ && dbtype == 'nr'

  script:
  """
  blastp -query $proteins -db nr
  """
}
```

:::{tip}
As a best practice, it is better to define such control flow logic in the workflow block, i.e. with an `if` statement or with channel operators, to make the process more portable.
:::

(process-directives)=

## Directives

Directives are optional settings that affect the execution of the current process.

They must be entered at the top of the process body, before any other declaration blocks (`input`, `output`, etc), and have the following syntax:

```groovy
// directive with simple value
name value

// directive with list value
name arg1, arg2, arg3

// directive with map value
name key1: val1, key2: val2

// directive with value and options
name arg, opt1: val1, opt2: val2
```

By default, directives are evaluated when the process is defined. However, if the value is a dynamic string or closure, it will be evaluated separately for each task, which allows task-specific variables like `task` and `val` inputs to be used.

Some directives are generally available to all processes, while others depend on the `executor` currently defined.

(process-accelerator)=

### accelerator

:::{versionadded} 19.09.0-edge
:::

The `accelerator` directive allows you to request hardware accelerators (e.g. GPUs) for the task execution. For example:

```groovy
process foo {
    accelerator 4, type: 'nvidia-tesla-k80'

    script:
    """
    your_gpu_enabled --command --line
    """
}
```

The above examples will request 4 GPUs of type `nvidia-tesla-k80`.

:::{note}
This directive is only used by certain executors. Refer to the {ref}`executor-page` page to see which executors support this directive.
:::

:::{note}
The accelerator `type` option depends on the target execution platform. Refer to the platform-specific documentation for details on the available accelerators:

- [Google Cloud](https://cloud.google.com/compute/docs/gpus/)
- [Kubernetes](https://kubernetes.io/docs/tasks/manage-gpus/scheduling-gpus/#clusters-containing-different-types-of-gpus)

The accelerator `type` option is not supported for AWS Batch. You can control the accelerator type indirectly through the allowed instance types in your Compute Environment. See the [AWS Batch FAQs](https://aws.amazon.com/batch/faqs/?#GPU_Scheduling_) for more information.
:::

(process-afterscript)=

### afterScript

The `afterScript` directive allows you to execute a custom (Bash) snippet immediately *after* the main process has run. This may be useful to clean up your staging area.

:::{note}
When combined with the {ref}`container directive <process-container>`, the `afterScript` will be executed outside the specified container. In other words, the `afterScript` is always executed in the host environment.
:::

(process-arch)=

### arch

The `arch` directive allows you to define the CPU architecture to build the software in use by the process' task. For example:

```groovy
process cpu_task {
    spack 'blast-plus@2.13.0'
    arch 'linux/x86_64', target: 'cascadelake'

    """
    blastp -query input_sequence -num_threads ${task.cpus}
    """
}
```

The example above declares that the CPU generic architecture is `linux/x86_64` (X86 64 bit), and more specifically that the microarchitecture is `cascadelake` (a specific generation of Intel CPUs).

This directive is currently used by the following Nextflow functionalities:

- by the [spack](#spack) directive, to build microarchitecture-optimised applications;
- by the {ref}`wave-page` service, to build containers for one of the generic families of CPU architectures (see below);
- by the `spack` strategy within {ref}`wave-page`, to optimise the container builds for specific CPU microarchitectures.

Allowed values for the `arch` directive are as follows, grouped by equivalent family (choices available for the sake of compatibility):
- X86 64 bit: `linux/x86_64`, `x86_64`, `linux/amd64`, `amd64`
- ARM 64 bit: `linux/aarch64`, `aarch64`, `linux/arm64`, `arm64`, `linux/arm64/v8`
- ARM 64 bit, older generation: `linux/arm64/v7`

Examples of values for the architecture `target` option are `cascadelake`, `icelake`, `zen2` and `zen3`. See the Spack documentation for the full and up-to-date [list of meaningful targets](https://spack.readthedocs.io/en/latest/basic_usage.html#support-for-specific-microarchitectures).

<<<<<<< HEAD
(process-batch)=

## batch

:::{versionadded} 24.10.0
=======
(process-array)=

## array

:::{versionadded} 24.04.0
>>>>>>> ca9bc9d4
:::

:::{warning} *Experimental: may change in a future release.*
:::

<<<<<<< HEAD
The `batch` directive allows you to execute tasks in batches. A *task batch* is a collection of tasks (with the same resource requirements) that runs each task on the same node. For processes that generate many short-running tasks, task batching can greatly reduce the overhead of setting up and tearing down VMs (in the cloud) or waiting in a scheduler queue (for grid executors).

It should be specified with a given batch size. For example:

```groovy
process short_task {
    batch 100
=======
The `array` directive allows you to submit tasks as *job arrays* for executors that support it.

A job array is a collection of jobs with the same resource requirements and the same script (parameterized by an index). Job arrays incur significantly less scheduling overhead compared to individual jobs, and as a result they are preferred by HPC schedulers where possible.

The directive should be specified with a given array size, along with an executor that supports job arrays. For example:

```groovy
process cpu_task {
    executor 'slurm'
    array 100
>>>>>>> ca9bc9d4

    '''
    your_command --here
    '''
}
```

<<<<<<< HEAD
A process using task batching will collect tasks and submit each batch as a single task as soon as the batch is ready. Any "leftover" tasks will be submitted as a partial task batch. Once a task batch is submitted, each child task is executed in its own work directory. Any tasks that fail (and can be retried) will be retried in another task batch without interfering with the tasks that succeeded.

Tasks are executed sequentially by default. If you specify the `parallel` option, they will be executed in parallel:

```groovy
    batch 100, parallel: true
```

The following directives must be uniform across all tasks in a process that uses task batches, because these directives are specified once for the entire batch:
=======
Nextflow currently supports job arrays for the following executors:

- {ref}`awsbatch-executor`
- {ref}`google-batch-executor`
- {ref}`lsf-executor`
- {ref}`pbs-executor`
- {ref}`pbspro-executor`
- {ref}`sge-executor`
- {ref}`slurm-executor`

A process using job arrays will collect tasks and submit each batch as a job array when it is ready. Any "leftover" tasks will be submitted as a partial job array.

Once a job array is submitted, each "child" task is executed as an independent job. Any tasks that fail (and can be retried) will be retried without interfering with the tasks that succeeded. Retried tasks are submitted individually rather than through a job array, in order to allow for the use of [dynamic resources](#dynamic-computing-resources).

The following directives must be uniform across all tasks in a process that uses job arrays, because these directives are specified once for the entire job array:
>>>>>>> ca9bc9d4

- {ref}`process-accelerator`
- {ref}`process-clusterOptions`
- {ref}`process-cpus`
- {ref}`process-disk`
- {ref}`process-machineType`
- {ref}`process-memory`
- {ref}`process-queue`
- {ref}`process-resourcelabels`
<<<<<<< HEAD
- {ref}`process-time`

For cloud-based executors like AWS Batch, the following additional directives must be uniform:
=======
- {ref}`process-resourcelimits`
- {ref}`process-time`

For cloud-based executors like AWS Batch, or when using Fusion with any executor, the following additional directives must be uniform:
>>>>>>> ca9bc9d4

- {ref}`process-container`
- {ref}`process-containerOptions`

<<<<<<< HEAD
It is your responsibility to adjust the task resource requirements (CPUs, memory, walltime) based on the batch size:

- If the tasks are executed sequentially, you should increase the walltime accordingly.

- If the tasks are executed in parallel (`parallel: true`), you should increase the CPUs and memory accordingly.

=======
>>>>>>> ca9bc9d4
(process-beforescript)=

### beforeScript

The `beforeScript` directive allows you to execute a custom (Bash) snippet *before* the main process script is run. This may be useful to initialise the underlying cluster environment or for other custom initialisation.

For example:

```groovy
process foo {
  beforeScript 'source /cluster/bin/setup'

  """
  echo bar
  """
}
```

:::{note}
When combined with the {ref}`container directive <process-container>`, the `beforeScript` will be executed outside the specified container. In other words, the `beforeScript` is always executed in the host environment.
:::

(process-cache)=

### cache

The `cache` directive allows you to store the process results to a local cache. When the cache is enabled *and* the pipeline is launched with the {ref}`resume <getstarted-resume>` option, any task executions that are already cached will be re-used. See the {ref}`cache-resume-page` page for more information about how the cache works.

The cache is enabled by default, but you can disable it for a specific process by setting the `cache` directive to `false`. For example:

```groovy
process noCacheThis {
  cache false

  script:
  <your command string here>
}
```

The following options are available:

`false`
: Disable caching.

`true` (default)
: Enable caching. Input file metadata (name, size, last updated timestamp) are included in the cache keys.

`'deep'`
: Enable caching. Input file content is included in the cache keys.

`'lenient'`
: Enable caching. Minimal input file metadata (name and size only) are included in the cache keys.
: This strategy provides a workaround for incorrect caching invalidation observed on shared file systems due to inconsistent file timestamps.

(process-clusteroptions)=

### clusterOptions

The `clusterOptions` directive allows the usage of any native configuration option accepted by your cluster submit command. You can use it to request non-standard resources or use settings that are specific to your cluster and not supported out of the box by Nextflow.

:::{note}
This directive is only used by grid executors. Refer to the {ref}`executor-page` page to see which executors support this directive.
:::

:::{warning}
While you can use the `clusterOptions` directive to specify options that are supported as process directives (`queue`, `memory`, `time`, etc), you should not use both at the same time, as it will cause undefined behavior. Most HPC schedulers will either fail or simply ignore one or the other.
:::

(process-conda)=

### conda

The `conda` directive allows for the definition of the process dependencies using the [Conda](https://conda.io) package manager.

Nextflow automatically sets up an environment for the given package names listed by in the `conda` directive. For example:

```groovy
process foo {
  conda 'bwa=0.7.15'

  '''
  your_command --here
  '''
}
```

Multiple packages can be specified separating them with a blank space e.g. `bwa=0.7.15 fastqc=0.11.5`. The name of the channel from where a specific package needs to be downloaded can be specified using the usual Conda notation i.e. prefixing the package with the channel name as shown here `bioconda::bwa=0.7.15`.

The `conda` directive also allows the specification of a Conda environment file path or the path of an existing environment directory. See the {ref}`conda-page` page for further details.

(process-container)=

### container

The `container` directive allows you to execute the process script in a [Docker](http://docker.io) container.

It requires the Docker daemon to be running in machine where the pipeline is executed, i.e. the local machine when using the *local* executor or the cluster nodes when the pipeline is deployed through a *grid* executor.

For example:

```groovy
process runThisInDocker {
  container 'dockerbox:tag'

  """
  <your holy script here>
  """
}
```

Simply replace in the above script `dockerbox:tag` with the name of the Docker image you want to use.

:::{tip}
Containers are a very useful way to execute your scripts in a reproducible self-contained environment or to run your pipeline in the cloud.
:::

:::{note}
This directive is ignored for processes that are {ref}`executed natively <process-native>`.
:::

(process-containeroptions)=

### containerOptions

The `containerOptions` directive allows you to specify any container execution option supported by the underlying container engine (ie. Docker, Singularity, etc). This can be useful to provide container settings only for a specific process e.g. mount a custom path:

```groovy
process runThisWithDocker {
    container 'busybox:latest'
    containerOptions '--volume /data/db:/db'

    output:
    path 'output.txt'

    '''
    your_command --data /db > output.txt
    '''
}
```

:::{warning}
This feature is not supported by the {ref}`k8s-executor` and {ref}`google-lifesciences-executor` executors.
:::

(process-cpus)=

### cpus

The `cpus` directive allows you to define the number of (logical) CPU required by the process' task. For example:

```groovy
process big_job {
  cpus 8
  executor 'sge'

  """
  blastp -query input_sequence -num_threads ${task.cpus}
  """
}
```

This directive is required for tasks that execute multi-process or multi-threaded commands/tools and it is meant to reserve enough CPUs when a pipeline task is executed through a cluster resource manager.

See also: [penv](#penv), [memory](#memory), [time](#time), [queue](#queue), [maxForks](#maxforks)

(process-debug)=

### debug

By default the `stdout` produced by the commands executed in all processes is ignored. By setting the `debug` directive to `true`, you can forward the process `stdout` to the current top running process `stdout` file, showing it in the shell terminal.

For example:

```groovy
process sayHello {
  debug true

  script:
  "echo Hello"
}
```

```
Hello
```

Without specifying `debug true`, you won't see the `Hello` string printed out when executing the above example.

(process-disk)=

### disk

The `disk` directive allows you to define how much local disk storage the process is allowed to use. For example:

```groovy
process big_job {
    disk '2 GB'
    executor 'cirrus'

    """
    your task script here
    """
}
```

The following memory unit suffix can be used when specifying the disk value:

| Unit | Description |
| ---- | ----------- |
| B    | Bytes       |
| KB   | Kilobytes   |
| MB   | Megabytes   |
| GB   | Gigabytes   |
| TB   | Terabytes   |

See {ref}`implicit-classes-memoryunit` for more information.

:::{note}
This directive is only used by certain executors. Refer to the {ref}`executor-page` page to see which executors support this directive.
:::

See also: [cpus](#cpus), [memory](#memory) [time](#time), [queue](#queue) and [Dynamic computing resources](#dynamic-computing-resources).

(process-echo)=

### echo

:::{deprecated} 22.04.0
Use `debug` instead
:::

(process-error-strategy)=

### errorStrategy

The `errorStrategy` directive allows you to define how an error condition is managed by the process. By default when an error status is returned by the executed script, the process stops immediately. This in turn forces the entire pipeline to terminate.

The following error strategies are available:

`terminate` (default)
: Terminate the execution as soon as an error condition is reported. Pending jobs are killed.

`finish`
: Initiate an orderly pipeline shutdown when an error condition is raised, waiting for the completion of any submitted jobs.

`ignore`
: Ignore process execution errors.

`retry`
: Re-submit any process that returns an error condition.

When setting the `errorStrategy` directive to `ignore` the process doesn't stop on an error condition, it just reports a message notifying you of the error event.

For example:

```groovy
process ignoreAnyError {
  errorStrategy 'ignore'

  script:
  <your command string here>
}
```

:::{note}
By definition, a command script fails when it ends with a non-zero exit status.
:::

The `retry` error strategy allows you to re-submit for execution a process returning an error condition. For example:

```groovy
process retryIfFail {
  errorStrategy 'retry'

  script:
  <your command string here>
}
```

The number of times a failing process is re-executed is defined by the [maxRetries](#maxretries) and [maxErrors](#maxerrors) directives.

:::{tip}
More complex strategies depending on the task exit status or other parametric values can be defined using a dynamic `errorStrategy`. See the [Dynamic directives](#dynamic-directives) section for details.
:::

See also: [maxErrors](#maxerrors), [maxRetries](#maxretries) and [Dynamic computing resources](#dynamic-computing-resources).

(process-executor)=

### executor

The `executor` defines the underlying system where processes are executed. By default a process uses the executor defined globally in the `nextflow.config` file.

The `executor` directive allows you to configure what executor has to be used by the process, overriding the default configuration.

The following executors are available:

| Name                  | Executor                                                                                    |
| --------------------- | ------------------------------------------------------------------------------------------- |
| `awsbatch`            | [AWS Batch](https://aws.amazon.com/batch/) service                                          |
| `azurebatch`          | [Azure Batch](https://azure.microsoft.com/en-us/services/batch/) service                    |
| `condor`              | [HTCondor](https://research.cs.wisc.edu/htcondor/) job scheduler                            |
| `google-lifesciences` | [Google Genomics Pipelines](https://cloud.google.com/life-sciences) service                 |
| `k8s`                 | [Kubernetes](https://kubernetes.io/) cluster                                                |
| `local`               | The computer where `Nextflow` is launched                                                   |
| `lsf`                 | [Platform LSF](http://en.wikipedia.org/wiki/Platform_LSF) job scheduler                     |
| `moab`                | [Moab](http://www.adaptivecomputing.com/moab-hpc-basic-edition/) job scheduler              |
| `nqsii`               | [NQSII](https://www.rz.uni-kiel.de/en/our-portfolio/hiperf/nec-linux-cluster) job scheduler |
| `oge`                 | Alias for the `sge` executor                                                                |
| `pbs`                 | [PBS/Torque](http://en.wikipedia.org/wiki/Portable_Batch_System) job scheduler              |
| `pbspro`              | [PBS Pro](https://www.pbsworks.com/) job scheduler                                          |
| `sge`                 | Sun Grid Engine / [Open Grid Engine](http://gridscheduler.sourceforge.net/)                 |
| `slurm`               | [SLURM](https://en.wikipedia.org/wiki/Slurm_Workload_Manager) workload manager              |
| `tes`                 | [GA4GH TES](https://github.com/ga4gh/task-execution-schemas) service                        |
| `uge`                 | Alias for the `sge` executor                                                                |

The following example shows how to set the process's executor:

```groovy
process doSomething {
  executor 'sge'

  script:
  <your script here>
}
```

:::{note}
Each executor supports additional directives and `executor` configuration options. Refer to the {ref}`executor-page` page to see what each executor supports.
:::

(process-ext)=

### ext

The `ext` is a special directive used as *namespace* for user custom process directives. This can be useful for advanced configuration options. For example:

```groovy
process mapping {
  container "biocontainers/star:${task.ext.version}"

  input:
  path genome
  tuple val(sampleId), path(reads)

  """
  STAR --genomeDir $genome --readFilesIn $reads ${task.ext.args ?: ''}
  """
}
```

In the above example, the process container version is controlled by `ext.version`, and the script supports additional command line arguments through `ext.args`.

The `ext` directive can be set in the process definition:

```groovy
process mapping {
  ext version: '2.5.3', args: '--foo --bar'
}
```

Or in the Nextflow configuration:

```groovy
process.ext.version = '2.5.3'
process.ext.args = '--foo --bar'
```

(process-fair)=

### fair

:::{versionadded} 22.12.0-edge
:::

The `fair` directive, when enabled, guarantees that process outputs will be emitted in the order in which they were received. For example:

```groovy
process foo {
    fair true

    input:
    val x
    output:
    tuple val(task.index), val(x)

    script:
    """
    sleep \$((RANDOM % 3))
    """
}

workflow {
    channel.of('A','B','C','D') | foo | view
}
```

The above example produces:

```
[1, A]
[2, B]
[3, C]
[4, D]
```

(process-label)=

### label

The `label` directive allows the annotation of processes with mnemonic identifier of your choice. For example:

```groovy
process bigTask {
  label 'big_mem'

  '''
  <task script>
  '''
}
```

The same label can be applied to more than a process and multiple labels can be applied to the same process using the `label` directive more than one time.

:::{note}
A label must consist of alphanumeric characters or `_`, must start with an alphabetic character and must end with an alphanumeric character.
:::

Labels are useful to organise workflow processes in separate groups which can be referenced in the configuration file to select and configure subset of processes having similar computing requirements. See the {ref}`config-process-selectors` documentation for details.

See also: [resourceLabels](#resourcelabels)

(process-machinetype)=

### machineType

:::{versionadded} 19.07.0
:::

The `machineType` can be used to specify a predefined Google Compute Platform [machine type](https://cloud.google.com/compute/docs/machine-types) when running using the {ref}`Google Life Sciences <google-lifesciences-executor>` executor.

This directive is optional and if specified overrides the cpus and memory directives:

```groovy
process foo {
  machineType 'n1-highmem-8'

  """
  <your script here>
  """
}
```

See also: [cpus](#cpus) and [memory](#memory).

(process-maxsubmitawait)=

### maxSubmitAwait (experimental)

The `maxSubmitAwait` directives allows you to specify how long a task can remain in submission queue without being executed.
Elapsed this time the task execution will fail.

When used along with `retry` error strategy, it can be useful to re-schedule the task to a difference queue or
resource requirement. For example:

```groovy
process foo {
  errorStrategy 'retry'
  maxSubmitAwait '10 mins'
  maxRetries 3
  queue "${task.submitAttempt==1 : 'spot-compute' : 'on-demand-compute'}"
  script:
  '''
  your_job --here
  '''
}
```

In the above example the task is submitted to the `spot-compute` on the first attempt (`task.submitAttempt==1`). If the
task execution does not start in the 10 minutes, a failure is reported and a new submission is attempted using the
queue named `on-demand-compute`. 

(process-maxerrors)=

### maxErrors

The `maxErrors` directive allows you to specify the maximum number of times a process can fail when using the `retry` error strategy. By default this directive is disabled, you can set it as shown in the example below:

```groovy
process retryIfFail {
  errorStrategy 'retry'
  maxErrors 5

  """
  echo 'do this as that .. '
  """
}
```

:::{note}
This setting considers the **total** errors accumulated for a given process, across all instances. If you want to control the number of times a process **instance** (aka task) can fail, use `maxRetries`.
:::

See also: [errorStrategy](#errorstrategy) and [maxRetries](#maxretries).

(process-maxforks)=

### maxForks

The `maxForks` directive allows you to define the maximum number of process instances that can be executed in parallel. By default this value is equals to the number of CPU cores available minus 1.

If you want to execute a process in a sequential manner, set this directive to one. For example:

```groovy
process doNotParallelizeIt {
  maxForks 1

  '''
  <your script here>
  '''
}
```

(process-maxretries)=

### maxRetries

The `maxRetries` directive allows you to define the maximum number of times a process instance can be re-submitted in case of failure. This value is applied only when using the `retry` error strategy. By default only one retry is allowed, you can increase this value as shown below:

```groovy
process retryIfFail {
    errorStrategy 'retry'
    maxRetries 3

    """
    echo 'do this as that .. '
    """
}
```

:::{note}
There is a subtle but important difference between `maxRetries` and the `maxErrors` directive. The latter defines the total number of errors that are allowed during the process execution (the same process can launch different execution instances), while the `maxRetries` defines the maximum number of times the same process execution can be retried in case of an error.
:::

See also: [errorStrategy](#errorstrategy) and [maxErrors](#maxerrors).

(process-memory)=

### memory

The `memory` directive allows you to define how much memory the process is allowed to use. For example:

```groovy
process big_job {
    memory '2 GB'
    executor 'sge'

    """
    your task script here
    """
}
```

The following memory unit suffix can be used when specifying the memory value:

| Unit | Description |
| ---- | ----------- |
| B    | Bytes       |
| KB   | Kilobytes   |
| MB   | Megabytes   |
| GB   | Gigabytes   |
| TB   | Terabytes   |

See {ref}`implicit-classes-memoryunit` for more information.

See also: [cpus](#cpus), [time](#time), [queue](#queue) and [Dynamic computing resources](#dynamic-computing-resources).

(process-module)=

### module

[Environment Modules](http://modules.sourceforge.net/) is a package manager that allows you to dynamically configure your execution environment and easily switch between multiple versions of the same software tool.

If it is available in your system you can use it with Nextflow in order to configure the processes execution environment in your pipeline.

In a process definition you can use the `module` directive to load a specific module version to be used in the process execution environment. For example:

```groovy
process basicExample {
  module 'ncbi-blast/2.2.27'

  """
  blastp -query <etc..>
  """
}
```

You can repeat the `module` directive for each module you need to load. Alternatively multiple modules can be specified in a single `module` directive by separating all the module names by using a `:` (colon) character as shown below:

```groovy
 process manyModules {

   module 'ncbi-blast/2.2.27:t_coffee/10.0:clustalw/2.1'

   """
   blastp -query <etc..>
   """
}
```

(process-penv)=

### penv

The `penv` directive allows you to define the parallel environment to be used when submitting a parallel task to the {ref}`SGE <sge-executor>` resource manager. For example:

```groovy
process big_job {
  cpus 4
  penv 'smp'
  executor 'sge'

  """
  blastp -query input_sequence -num_threads ${task.cpus}
  """
}
```

This configuration depends on the parallel environment provided by your grid engine installation. Refer to your cluster documentation or contact your admin to learn more about this.

See also: [cpus](#cpus), [memory](#memory), [time](#time)

(process-pod)=

### pod

The `pod` directive allows the definition of pod specific settings, such as environment variables, secrets, and config maps, when using the {ref}`k8s-executor` executor.

For example:

```groovy
process your_task {
  pod env: 'FOO', value: 'bar'

  '''
  echo $FOO
  '''
}
```

The above snippet defines an environment variable named `FOO` whose value is `bar`.

When defined in the Nextflow configuration file, a pod setting can be defined as a map:

```groovy
process {
  pod = [env: 'FOO', value: 'bar']
}
```

Or as a list of maps:

```groovy
process {
  pod = [
    [env: 'FOO', value: 'bar'],
    [secret: 'my-secret/key1', mountPath: '/etc/file.txt']
  ]
}
```

The following options are available:

`affinity: <config>`
: :::{versionadded} 22.01.0-edge
  :::
: Specifies the pod [affinity](https://kubernetes.io/docs/concepts/scheduling-eviction/assign-pod-node/#affinity-and-anti-affinity) with the given configuration.

`annotation: '<name>', value: '<value>'`
: *Can be specified multiple times*
: Defines a pod [annotation](https://kubernetes.io/docs/concepts/overview/working-with-objects/annotations/) with the given name and value.

`automountServiceAccountToken: true | false`
: :::{versionadded} 22.01.0-edge
  :::
: Specifies whether to [automount service account token](https://kubernetes.io/docs/tasks/configure-pod-container/configure-service-account/#opt-out-of-api-credential-automounting) into the pod (default: `true`).

`config: '<configMap>/<key>', mountPath: '</absolute/path>'`
: *Can be specified multiple times*
: Mounts a [ConfigMap](https://kubernetes.io/docs/tasks/configure-pod-container/configure-pod-configmap/) with name and optional key to the given path. If the key is omitted, the path is interpreted as a directory and all entries in the `ConfigMap` are exposed in that path.

`csi: '<name>', mountPath: '</absolute/path>'`
: :::{versionadded} 22.11.0-edge
  :::
: *Can be specified multiple times*
: Mounts a [CSI ephemeral volume](https://kubernetes.io/docs/concepts/storage/ephemeral-volumes/#csi-ephemeral-volumes) by name to the given path.

`emptyDir: <config>, mountPath: '</absolute/path>'`
: :::{versionadded} 22.11.0-edge
  :::
: *Can be specified multiple times*
: Mounts an [emptyDir](https://kubernetes.io/docs/concepts/storage/volumes/#emptydir) with the given configuration to the given path.

`env: '<name>', config: '<configMap>/<key>'`
: *Can be specified multiple times*
: Defines an environment variable whose value is defined by the given [ConfigMap](https://kubernetes.io/docs/tasks/configure-pod-container/configure-pod-configmap/) and key.

`env: '<name>', fieldPath: '<fieldPath>'`
: :::{versionadded} 21.09.1-edge
  :::
: *Can be specified multiple times*
: Defines an environment variable whose value is defined by the given [field path](https://kubernetes.io/docs/tasks/inject-data-application/environment-variable-expose-pod-information/#use-pod-fields-as-values-for-environment-variables) value.

: For example, the following pod option:

  ```groovy
  pod = [env: 'MY_NODE_NAME', fieldPath: 'spec.nodeName']
  ```

  Maps to the following pod spec:

  ```yaml
  env:
    - name: MY_NODE_NAME
      valueFrom:
        fieldRef:
          fieldPath: spec.nodeName
  ```

`env: '<name>', secret: '<secret>/<key>'`
: *Can be specified multiple times*
: Defines an environment variable whose value is defined by the given [Secret](https://kubernetes.io/docs/concepts/configuration/secret/) and key.

`env: '<name>', value: '<value>'`
: *Can be specified multiple times*
: Defines an environment variable with the given name and value.

`hostPath: '/host/absolute/path', mountPath: '</pod/absolute/path>'`
: :::{versionadded} 23.10.0
  :::
: *Can be specified multiple times*
: Allows creating [hostPath](https://kubernetes.io/docs/concepts/storage/volumes/#hostpath) volume and access it with the specified `mountPath` in the pod.

`imagePullPolicy: 'IfNotPresent' | 'Always' | 'Never'`
: Specifies the [image pull policy](https://kubernetes.io/docs/concepts/containers/images/#image-pull-policy) used by the pod to pull the container image.

`imagePullSecret: '<name>'`
: Specifies the [image pull secret](https://kubernetes.io/docs/concepts/containers/images/#specifying-imagepullsecrets-on-a-pod) used to access a private container image registry.

`label: '<name>', value: '<value>'`
: *Can be specified multiple times*
: Defines a pod [label](https://kubernetes.io/docs/concepts/overview/working-with-objects/labels/) with the given name and value.

`nodeSelector: <config>`
: Specifies the [node selector](https://kubernetes.io/docs/concepts/scheduling-eviction/assign-pod-node/#nodeselector) with the given configuration.

: The configuration can be a map or a string:

  ```groovy
  // map
  pod = [nodeSelector: [disktype: 'ssd', cpu: 'intel']]

  // string
  pod = [nodeSelector: 'disktype=ssd,cpu=intel']
  ```

`priorityClassName: '<name>'`
: :::{versionadded} 22.01.0-edge
  :::
: Specifies the [priority class name](https://kubernetes.io/docs/concepts/scheduling-eviction/pod-priority-preemption/) for pods.

`privileged: true | false`
: :::{versionadded} 22.05.0-edge
  :::
: Specifies whether the pod should run as a *privileged* container (default: `false`).

`runAsUser: '<uid>'`
: Specifies the user ID with which to run the container. Shortcut for the `securityContext` option.

`schedulerName: '<name>'`
: Specifies which [scheduler](https://kubernetes.io/docs/tasks/extend-kubernetes/configure-multiple-schedulers/#specify-schedulers-for-pods) is used to schedule the container. 

`secret: '<secret>/<key>', mountPath: '</absolute/path>'`
: *Can be specified multiple times*
: Mounts a [Secret](https://kubernetes.io/docs/concepts/configuration/secret/) with name and optional key to the given path. If the key is omitted, the path is interpreted as a directory and all entries in the `Secret` are exposed in that path.

`securityContext: <config>`
: Specifies the pod [security context](https://kubernetes.io/docs/tasks/configure-pod-container/security-context/) with the given configuration.

`toleration: <config>`
: :::{versionadded} 22.04.0
  :::
: *Can be specified multiple times*
: Specifies the pod [toleration](https://kubernetes.io/docs/concepts/scheduling-eviction/taint-and-toleration/) with the given configuration.

: The configuration should be a map corresponding to a single toleration rule. For example, the following pod options:

  ```groovy
  pod = [
      [toleration: [key: 'key1', operator: 'Equal', value: 'value1', effect: 'NoSchedule']],
      [toleration: [key: 'key1', operator: 'Exists', effect: 'NoSchedule']],
  ]
  ```

  Maps to the following pod spec:

  ```yaml
  tolerations:
    - key: "key1"
      operator: "Equal"
      value: "value1"
      effect: "NoSchedule"
    - key: "key1"
      operator: "Exists"
      effect: "NoSchedule"
  ```

`ttlSecondsAfterFinished`
: :::{versionadded} 24.02.0-edge
  :::
: Specifies the [TTL mechanism](https://kubernetes.io/docs/concepts/workloads/controllers/job/#ttl-mechanism-for-finished-jobs) for finished jobs in seconds. Applies to both successful and failed jobs.

`volumeClaim: '<name>', mountPath: '</absolute/path>' [, subPath: '<path>', readOnly: true | false]`
: *Can be specified multiple times*
: Mounts a [Persistent volume claim](https://kubernetes.io/docs/concepts/storage/persistent-volumes/) with the given name to the given path.
: The `subPath` option can be used to mount a sub-directory of the volume instead of its root.
: The `readOnly` option can be used to mount the volume as read-only (default: `false`)

(process-publishdir)=

### publishDir

The `publishDir` directive allows you to publish the process output files to a specified folder. For example:

```groovy
process foo {
    publishDir '/data/chunks'

    output:
    path 'chunk_*'

    '''
    printf 'Hola' | split -b 1 - chunk_
    '''
}
```

The above example splits the string `Hola` into file chunks of a single byte. When complete the `chunk_*` output files are published into the `/data/chunks` folder.

:::{note}
Only files that match the declaration in the `output` block are published, not all the outputs of the process.
:::

:::{tip}
The `publishDir` directive can be specified more than once in order to publish output files to different target directories based on different rules.
:::

By default files are published to the target folder creating a *symbolic link* for each process output that links the file produced into the process working directory. This behavior can be modified using the `mode` option, for example:

```groovy
process foo {
    publishDir '/data/chunks', mode: 'copy', overwrite: false

    output:
    path 'chunk_*'

    '''
    printf 'Hola' | split -b 1 - chunk_
    '''
}
```

:::{warning}
Files are copied into the specified directory in an *asynchronous* manner, so they may not be immediately available in the publish directory at the end of the process execution. For this reason, downstream processes should not try to access output files through the publish directory, but through channels.
:::

Available options:

`contentType`
: :::{versionadded} 22.10.0
  :::
: *Experimental: currently only supported for S3.*
: Allow specifying the media content type of the published file a.k.a. [MIME type](https://developer.mozilla.org/en-US/docs/Web/HTTP/Basics_of_HTTP/MIME_Types). If set to `true`, the content type is inferred from the file extension (default: `false`).

`enabled`
: Enable or disable the publish rule depending on the boolean value specified (default: `true`).

`failOnError`
: :::{versionchanged} 24.03.0-edge
  The default value was change from `false` to `true`
  :::
: When `true` abort the execution if some file can't be published to the specified target directory or bucket for any cause (default: `true`)

`mode`
: The file publishing method. Can be one of the following values:

  - `'copy'`: Copies the output files into the publish directory.
  - `'copyNoFollow'`: Copies the output files into the publish directory without following symlinks ie. copies the links themselves.
  - `'link'`: Creates a hard link in the publish directory for each output file.
  - `'move'`: Moves the output files into the publish directory. **Note**: this is only supposed to be used for a *terminal* process i.e. a process whose output is not consumed by any other downstream process.
  - `'rellink'`: Creates a relative symbolic link in the publish directory for each output file.
  - `'symlink'`: Creates an absolute symbolic link in the publish directory for each output file (default).

`overwrite`
: When `true` any existing file in the specified folder will be overridden (default: `true` during normal pipeline execution and `false` when pipeline execution is `resumed`).

`path`
: Specifies the directory where files need to be published. **Note**: the syntax `publishDir '/some/dir'` is a shortcut for `publishDir path: '/some/dir'`.

`pattern`
: Specifies a [glob][glob] file pattern that selects which files to publish from the overall set of output files.

`saveAs`
: A closure which, given the name of the file being published, returns the actual file name or a full path where the file is required to be stored. This can be used to rename or change the destination directory of the published files dynamically by using a custom strategy. Return the value `null` from the closure to *not* publish a file. This is useful when the process has multiple output files, but you want to publish only some of them.

`storageClass`
: :::{versionadded} 22.12.0-edge
  :::
: *Experimental: currently only supported for S3.*
: Allow specifying the storage class to be used for the published file.

`tags`
: :::{versionadded} 21.12.0-edge
  :::
: *Experimental: currently only supported for S3.*
: Allow the association of arbitrary tags with the published file e.g. `tags: [FOO: 'Hello world']`.

(process-queue)=

### queue

The `queue` directive allows you to set the `queue` where jobs are scheduled when using a grid based executor in your pipeline. For example:

```groovy
process grid_job {
    queue 'long'
    executor 'sge'

    """
    your task script here
    """
}
```

Multiple queues can be specified by separating their names with a comma for example:

```groovy
process grid_job {
    queue 'short,long,cn-el6'
    executor 'sge'

    """
    your task script here
    """
}
```

:::{note}
This directive is only used by certain executors. Refer to the {ref}`executor-page` page to see which executors support this directive.
:::

(process-resourcelabels)=

### resourceLabels

:::{versionadded} 22.09.1-edge
:::

The `resourceLabels` directive allows you to specify custom name-value pairs that Nextflow applies to the computing resource used to carry out the process execution. Resource labels can be specified using the syntax shown below:

```groovy
process my_task {
    resourceLabels region: 'some-region', user: 'some-username'

    '''
    <task script>
    '''
}
```

The limits and the syntax of the corresponding cloud provider should be taken into consideration when using resource labels.

Resource labels are currently supported by the following executors:

- {ref}`awsbatch-executor`
- {ref}`azurebatch-executor`
- {ref}`google-batch-executor`
- {ref}`google-lifesciences-executor`
- {ref}`k8s-executor`

:::{versionadded} 23.09.0-edge
Resource labels are supported for Azure Batch when using automatic pool creation.

Resource labels in Azure are added to pools, rather than jobs, in order to facilitate cost analysis. A new pool will be created for each new set of resource labels, therefore it is recommended to also set `azure.batch.deletePoolsOnCompletion = true` when using process-specific resource labels.
:::

See also: [label](#label)

(process-resourcelimits)=

### resourceLimits

:::{versionadded} 24.04.0
:::

The `resourceLimits` directive allows you to specify environment-specific limits for task resource requests. Resource limits can be specified in a process as follows:

```groovy
process my_task {
  resourceLimits cpus: 24, memory: 768.GB, time: 72.h

  script:
  '''
  your_command --here
  '''
}
```

Or in the Nextflow configuration:

```groovy
process {
    resourceLimits = [ cpus: 24, memory: 768.GB, time: 72.h ]
}
```

Resource limits can be defined for the following directives:

- [cpus](#cpus)
- [disk](#disk)
- [memory](#memory)
- [time](#time)

Resource limits are a useful way to specify environment-specific limits alongside tasks with [dynamic resources](#dynamic-computing-resources). Normally, if a task requests more resources than can be provisioned (e.g. a task requests 32 cores but the largest node in the cluster has 24), the task will either fail or cause the pipeline to hang forever as it will never be scheduled. If the `resourceLimits` directive is defined with these limits, the task resources will be automatically reduced to comply with these limits before the job is submitted.

(process-scratch)=

### scratch

The `scratch` directive allows you to execute the process in a temporary folder that is local to the execution node.

This is useful when your pipeline is launched by using a grid executor, because it allows you to decrease the NFS overhead by running the pipeline processes in a temporary directory in the local disk of the actual execution node. Only the files declared as output in the process definition will be copied in the pipeline working area.

In its basic form simply specify `true` at the directive value, as shown below:

```groovy
process simpleTask {
  scratch true

  output:
  path 'data_out'

  '''
  <task script>
  '''
}
```

By doing this, it tries to execute the script in the directory defined by the variable `$TMPDIR` in the execution node. If this variable does not exist, it will create a new temporary directory by using the Linux command `mktemp`.

:::{note}
Cloud-based executors use `scratch = true` by default, since the work directory resides in object storage.
:::

The following values are supported:

`false`
: Do not use a scratch directory.

`true`
: Create a scratch directory in the directory defined by the `$TMPDIR` environment variable, or `$(mktemp /tmp)` if `$TMPDIR` is not set.

`'$YOUR_VAR'`
: Create a scratch directory in the directory defined by the given environment variable, or `$(mktemp /tmp)` if that variable is not set. The value must use single quotes, otherwise the environment variable will be evaluated in the pipeline script context.

`'/my/tmp/path'`
: Create a scratch directory in the specified directory.

`'ram-disk'`
: Create a scratch directory in the RAM disk `/dev/shm/`.

(process-directive-shell)=

### shell

The `shell` directive allows you to define a custom shell command for process scripts. By default, script blocks are executed with `/bin/bash -ue`.

```groovy
process doMoreThings {
    shell '/bin/bash', '-euo', 'pipefail'

    '''
    your_command_here
    '''
}
```

The same directive could be specified in your Nextflow configuration as follows:

```groovy
process.shell = ['/bin/bash', '-euo', 'pipefail']
```

(process-spack)=

### spack

The `spack` directive allows for the definition of the process dependencies using the [Spack](https://spack.io) package manager.

Nextflow automatically sets up an environment for the given package names listed by in the `spack` directive. For example:

```groovy
process foo {
    spack 'bwa@0.7.15'

    '''
    your_command --here
    '''
}
```

Multiple packages can be specified separating them with a blank space, e.g. `bwa@0.7.15 fastqc@0.11.5`.

The `spack` directive also allows the specification of a Spack environment file path or the path of an existing environment directory. See the {ref}`spack-page` page for further details.

(process-stageinmode)=

### stageInMode

The `stageInMode` directive defines how input files are staged into the process work directory. The following values are allowed:

`'copy'`
: Input files are staged in the process work directory by creating a copy.

`'link'`
: Input files are staged in the process work directory by creating a hard link for each of them.

`'rellink'`
: Input files are staged in the process work directory by creating a symbolic link with a relative path for each of them.

`'symlink'`
: Input files are staged in the process work directory by creating a symbolic link with an absolute path for each of them (default).

(process-stageoutmode)=

### stageOutMode

The `stageOutMode` directive defines how output files are staged out from the scratch directory to the process work directory. The following values are allowed:

`'copy'`
: Output files are copied from the scratch directory to the work directory.

`'fcp'`
: :::{versionadded} 23.02.0-edge
  :::
: Output files are copied from the scratch directory to the work directory by using the [fcp](https://github.com/Svetlitski/fcp) utility (note: it must be available in your cluster computing nodes).

`'move'`
: Output files are moved from the scratch directory to the work directory.

`'rclone'`
: :::{versionadded} 23.01.0-edge
  :::
: Output files are copied from the scratch directory to the work directory by using the [rclone](https://rclone.org) utility (note: it must be available in your cluster computing nodes).

`'rsync'`
: Output files are copied from the scratch directory to the work directory by using the `rsync` utility.

See also: [scratch](#scratch).

(process-storedir)=

### storeDir

The `storeDir` directive allows you to define a directory that is used as a *permanent* cache for your process results.

In more detail, it affects the process execution in two main ways:

1. The process is executed only if the files declared in the `output` block do not exist in the directory specified by the `storeDir` directive. When the files exist the process execution is skipped and these files are used as the actual process result.
2. Whenever a process is successfully completed the files listed in the `output` block are moved into the directory specified by the `storeDir` directive.

The following example shows how to use the `storeDir` directive to create a directory containing a BLAST database for each species specified by an input parameter:

```groovy
process formatBlastDatabases {
  storeDir '/db/genomes'

  input:
  path species

  output:
  path "${dbName}.*"

  script:
  dbName = species.baseName
  """
  makeblastdb -dbtype nucl -in ${species} -out ${dbName}
  """
}
```

:::{warning}
The `storeDir` directive is meant for long-term process caching and should not be used to publish output files or organize outputs into a semantic directory structure. In those cases, use the [publishDir](#publishdir) directive instead.
:::

:::{note}
The use of AWS S3 paths is supported, however it requires the installation of the [AWS CLI](https://aws.amazon.com/cli/) (i.e. `aws`) in the target compute node.
:::

(process-tag)=

### tag

The `tag` directive allows you to associate each process execution with a custom label, so that it will be easier to identify them in the log file or in the trace execution report. For example:

```groovy
process foo {
  tag "$code"

  input:
  val code

  """
  echo $code
  """
}

workflow {
  Channel.of('alpha', 'gamma', 'omega') | foo
}
```

The above snippet will print a log similar to the following one, where process names contain the tag value:

```
[6e/28919b] Submitted process > foo (alpha)
[d2/1c6175] Submitted process > foo (gamma)
[1c/3ef220] Submitted process > foo (omega)
```

See also {ref}`Trace execution report <trace-report>`

(process-time)=

### time

The `time` directive allows you to define how long a process is allowed to run. For example:

```groovy
process big_job {
    time '1h'

    """
    your task script here
    """
}
```

The following time unit suffixes can be used when specifying the duration value:

| Unit                            | Description  |
| ------------------------------- | ------------ |
| `ms`, `milli`, `millis`         | Milliseconds |
| `s`, `sec`, `second`, `seconds` | Seconds      |
| `m`, `min`, `minute`, `minutes` | Minutes      |
| `h`, `hour`, `hours`            | Hours        |
| `d`, `day`, `days`              | Days         |

Multiple units can be used in a single declaration, for example: `'1day 6hours 3minutes 30seconds'`

See {ref}`implicit-classes-duration` for more information.

:::{note}
This directive is only used by certain executors. Refer to the {ref}`executor-page` page to see which executors support this directive.
:::

See also: [cpus](#cpus), [memory](#memory), [queue](#queue) and [Dynamic computing resources](#dynamic-computing-resources).

### Dynamic directives

A directive can be assigned *dynamically*, during the process execution, so that its actual value can be evaluated based on the process inputs.

In order to be defined in a dynamic manner, the directive's value needs to be expressed using a {ref}`closure <script-closure>`, as in the following example:

```groovy
process foo {
  executor 'sge'
  queue { entries > 100 ? 'long' : 'short' }

  input:
  tuple val(entries), path('data.txt')

  script:
  """
  < your job here >
  """
}
```

In the above example, the [queue](#queue) directive is evaluated dynamically, depending on the input value `entries`. When it is larger than 100, jobs will be submitted to the `long` queue, otherwise the `short` queue will be used.

All directives can be assigned a dynamic value except the following:

- [batch](#batch)
- [executor](#executor)
- [label](#label)
- [maxForks](#maxforks)

:::{tip}
Assigning a string value with one or more variables is always resolved in a dynamic manner, and therefore is equivalent to the above syntax. For example, the above directive can also be written as:

```groovy
queue "${ entries > 100 ? 'long' : 'short' }"
```

Note, however, that the latter syntax can be used both for a directive's main argument (as in the above example) and for a directive's optional named attributes, whereas the closure syntax is only resolved dynamically for a directive's main argument.
:::

:::{tip}
You can retrieve the current value of a dynamic directive in the process script by using the implicit variable `task`, which holds the directive values defined in the current task. For example:

```groovy
process foo {
  queue { entries > 100 ? 'long' : 'short' }

  input:
  tuple val(entries), path('data.txt')

  script:
  """
  echo Current queue: ${task.queue}
  """
}
```
:::

### Dynamic computing resources

It's a very common scenario that different instances of the same process may have very different needs in terms of computing resources. In such situations requesting, for example, an amount of memory too low will cause some tasks to fail. Instead, using a higher limit that fits all the tasks in your execution could significantly decrease the execution priority of your jobs.

The [Dynamic directives](#dynamic-directives) evaluation feature can be used to modify the amount of computing resources requested in case of a process failure and try to re-execute it using a higher limit. For example:

```groovy
process foo {
    memory { 2.GB * task.attempt }
    time { 1.hour * task.attempt }

    errorStrategy { task.exitStatus in 137..140 ? 'retry' : 'terminate' }
    maxRetries 3

    script:
    <your job here>
}
```

In the above example the [memory](#memory) and execution [time](#time) limits are defined dynamically. The first time the process is executed the `task.attempt` is set to `1`, thus it will request a two GB of memory and one hour of maximum execution time.

If the task execution fail reporting an exit status in the range between 137 and 140, the task is re-submitted (otherwise terminates immediately). This time the value of `task.attempt` is `2`, thus increasing the amount of the memory to four GB and the time to 2 hours, and so on.

The directive [maxRetries](#maxretries) set the maximum number of time the same task can be re-executed.

### Dynamic Retry with backoff

There are cases in which the required execution resources may be temporary unavailable e.g. network congestion. In these cases immediately re-executing the task will likely result in the identical error. A retry with an exponential backoff delay can better recover these error conditions:

```groovy
process foo {
  errorStrategy { sleep(Math.pow(2, task.attempt) * 200 as long); return 'retry' }
  maxRetries 5

  script:
  '''
  your_command --here
  '''
}
```

[glob]: http://docs.oracle.com/javase/tutorial/essential/io/fileOps.html#glob
[what is a glob?]: http://docs.oracle.com/javase/tutorial/essential/io/fileOps.html#glob<|MERGE_RESOLUTION|>--- conflicted
+++ resolved
@@ -1331,33 +1331,16 @@
 
 Examples of values for the architecture `target` option are `cascadelake`, `icelake`, `zen2` and `zen3`. See the Spack documentation for the full and up-to-date [list of meaningful targets](https://spack.readthedocs.io/en/latest/basic_usage.html#support-for-specific-microarchitectures).
 
-<<<<<<< HEAD
-(process-batch)=
-
-## batch
-
-:::{versionadded} 24.10.0
-=======
 (process-array)=
 
-## array
+### array
 
 :::{versionadded} 24.04.0
->>>>>>> ca9bc9d4
 :::
 
 :::{warning} *Experimental: may change in a future release.*
 :::
 
-<<<<<<< HEAD
-The `batch` directive allows you to execute tasks in batches. A *task batch* is a collection of tasks (with the same resource requirements) that runs each task on the same node. For processes that generate many short-running tasks, task batching can greatly reduce the overhead of setting up and tearing down VMs (in the cloud) or waiting in a scheduler queue (for grid executors).
-
-It should be specified with a given batch size. For example:
-
-```groovy
-process short_task {
-    batch 100
-=======
 The `array` directive allows you to submit tasks as *job arrays* for executors that support it.
 
 A job array is a collection of jobs with the same resource requirements and the same script (parameterized by an index). Job arrays incur significantly less scheduling overhead compared to individual jobs, and as a result they are preferred by HPC schedulers where possible.
@@ -1368,7 +1351,6 @@
 process cpu_task {
     executor 'slurm'
     array 100
->>>>>>> ca9bc9d4
 
     '''
     your_command --here
@@ -1376,17 +1358,6 @@
 }
 ```
 
-<<<<<<< HEAD
-A process using task batching will collect tasks and submit each batch as a single task as soon as the batch is ready. Any "leftover" tasks will be submitted as a partial task batch. Once a task batch is submitted, each child task is executed in its own work directory. Any tasks that fail (and can be retried) will be retried in another task batch without interfering with the tasks that succeeded.
-
-Tasks are executed sequentially by default. If you specify the `parallel` option, they will be executed in parallel:
-
-```groovy
-    batch 100, parallel: true
-```
-
-The following directives must be uniform across all tasks in a process that uses task batches, because these directives are specified once for the entire batch:
-=======
 Nextflow currently supports job arrays for the following executors:
 
 - {ref}`awsbatch-executor`
@@ -1402,7 +1373,6 @@
 Once a job array is submitted, each "child" task is executed as an independent job. Any tasks that fail (and can be retried) will be retried without interfering with the tasks that succeeded. Retried tasks are submitted individually rather than through a job array, in order to allow for the use of [dynamic resources](#dynamic-computing-resources).
 
 The following directives must be uniform across all tasks in a process that uses job arrays, because these directives are specified once for the entire job array:
->>>>>>> ca9bc9d4
 
 - {ref}`process-accelerator`
 - {ref}`process-clusterOptions`
@@ -1412,29 +1382,69 @@
 - {ref}`process-memory`
 - {ref}`process-queue`
 - {ref}`process-resourcelabels`
-<<<<<<< HEAD
-- {ref}`process-time`
-
-For cloud-based executors like AWS Batch, the following additional directives must be uniform:
-=======
 - {ref}`process-resourcelimits`
 - {ref}`process-time`
 
 For cloud-based executors like AWS Batch, or when using Fusion with any executor, the following additional directives must be uniform:
->>>>>>> ca9bc9d4
 
 - {ref}`process-container`
 - {ref}`process-containerOptions`
 
-<<<<<<< HEAD
+(process-batch)=
+
+## batch
+
+:::{versionadded} 24.10.0
+:::
+
+:::{warning} *Experimental: may change in a future release.*
+:::
+
+The `batch` directive allows you to execute tasks in batches. A *task batch* is a collection of tasks (with the same resource requirements) that runs each task on the same node. For processes that generate many short-running tasks, task batching can greatly reduce the overhead of setting up and tearing down VMs (in the cloud) or waiting in a scheduler queue (for grid executors).
+
+It should be specified with a given batch size. For example:
+
+```groovy
+process short_task {
+    batch 100
+
+    '''
+    your_command --here
+    '''
+}
+```
+
+A process using task batching will collect tasks and submit each batch as a single task as soon as the batch is ready. Any "leftover" tasks will be submitted as a partial task batch. Once a task batch is submitted, each child task is executed in its own work directory. Any tasks that fail (and can be retried) will be retried in another task batch without interfering with the tasks that succeeded.
+
+Tasks are executed sequentially by default. If you specify the `parallel` option, they will be executed in parallel:
+
+```groovy
+    batch 100, parallel: true
+```
+
+The following directives must be uniform across all tasks in a process that uses task batches, because these directives are specified once for the entire batch:
+
+- {ref}`process-accelerator`
+- {ref}`process-clusterOptions`
+- {ref}`process-cpus`
+- {ref}`process-disk`
+- {ref}`process-machineType`
+- {ref}`process-memory`
+- {ref}`process-queue`
+- {ref}`process-resourcelabels`
+- {ref}`process-time`
+
+For cloud-based executors like AWS Batch, the following additional directives must be uniform:
+
+- {ref}`process-container`
+- {ref}`process-containerOptions`
+
 It is your responsibility to adjust the task resource requirements (CPUs, memory, walltime) based on the batch size:
 
 - If the tasks are executed sequentially, you should increase the walltime accordingly.
 
 - If the tasks are executed in parallel (`parallel: true`), you should increase the CPUs and memory accordingly.
 
-=======
->>>>>>> ca9bc9d4
 (process-beforescript)=
 
 ### beforeScript
