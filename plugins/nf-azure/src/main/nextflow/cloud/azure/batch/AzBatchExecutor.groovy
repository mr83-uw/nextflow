--- conflicted
+++ resolved
@@ -65,11 +65,7 @@
 
     protected void validateWorkDir() {
         /*
-<<<<<<< HEAD
          * make sure the work dir is an AZ bucket
-=======
-         * make sure the work dir is an Azure bucket
->>>>>>> dc7f78bf
          */
         if( !(workDir instanceof AzPath) ) {
             session.abort()
