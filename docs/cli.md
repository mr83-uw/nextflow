--- conflicted
+++ resolved
@@ -291,307 +291,6 @@
 
 ```console
 $ nextflow pull nextflow-io/hello
-<<<<<<< HEAD
-
-Checking nextflow-io/hello ...
-done - revision: 96eb04d6a4 [master]
-```
-
-Pull the latest revision for all downloaded projects.
-
-```console
-$ nextflow pull -all
-
-Checking nextflow-io/hello ...
-done - revision: 96eb04d6a4 [master]
-Checking nextflow-hub/fastqc ...
-done - revision: 087659b18e [master]
-```
-
-Download a specific revision of a new project or pull the latest revision for a specific project.
-
-```console
-$ nextflow pull nextflow-io/hello -r v1.1
-
-Checking nextflow-io/hello ...
-checkout-out at AnyObjectId[1c3e9e7404127514d69369cd87f8036830f5cf64] - revision: 1c3e9e7404 [v1.1]
-```
-
-(cli-run)=
-
-### run
-
-Execute a pipeline.
-
-**Usage**
-
-```console
-$ nextflow run [options] [project]
-```
-
-**Description**
-
-The `run` command is used to execute a local pipeline script or remote pipeline project.
-
-**Options**
-
-`-E`
-: Exports all current system environment.
-
-`-ansi-log`
-: Enable/disable ANSI console logging.
-
-`-bucket-dir`
-: Remote bucket where intermediate result files are stored. When running a hybrid workflow, `-bucket-dir` and `-work-dir` should define separate work directories for remote tasks and local tasks, respectively.
-
-`-cache`
-: Enable/disable processes caching.
-
-`-d, -deep`
-: Create a shallow clone of the specified depth.
-
-`-disable-jobs-cancellation`
-: Prevent the cancellation of child jobs on execution termination
-
-`-dsl1`
-: :::{deprecated} 23.09.0-edge
-  :::
-: Execute the workflow using DSL1 syntax.
-
-`-dsl2`
-: :::{deprecated} 23.09.0-edge
-  :::
-: Execute the workflow using DSL2 syntax.
-
-`-dump-channels`
-: Dump channels for debugging purpose.
-
-`-dump-hashes`
-: Dump task hash keys for debugging purposes.
-: :::{versionadded} 23.10.0
-  You can use `-dump-hashes json` to dump the task hash keys as JSON for easier post-processing. See the {ref}`caching and resuming tips <cache-compare-hashes>` for more details.
-  :::
-
-`-e.<key>=<value>`
-: Add the specified variable to execution environment.
-
-`-entry`
-: Entry workflow to be executed.
-
-`-h, -help`
-: Print the command usage.
-
-`-hub` (`github`)
-: Service hub where the project is hosted. Options: `gitlab` or `bitbucket`
-
-`-latest`
-: Pull latest changes before run.
-
-`-lib`
-: Library extension path.
-
-`-main-script` (`main.nf`)
-: :::{versionadded} 20.09.1-edge
-  :::
-: The script file to be executed when launching a project directory or repository.
-
-`-name`
-: Assign a mnemonic name to the a pipeline run.
-
-`-offline`
-: Do not check for remote project updates.
-
-`-o, -output-dir` (`results`)
-: :::{versionadded} 24.10.0
-  :::
-: Directory where workflow outputs are stored.
-
-`-params-file`
-: Load script parameters from a JSON/YAML file.
-
-`-plugins`
-: Comma separated list of plugin ids to be applied in the pipeline execution.
-
-`-preview`
-: :::{versionadded} 22.06.0-edge
-  :::
-: Run the workflow script skipping the execution of all processes.
-
-`-process.<key>=<value>`
-: Set process config options.
-
-`-profile`
-: Choose a configuration profile.
-
-`-qs, -queue-size`
-: Max number of processes that can be executed in parallel by each executor.
-
-`-resume`
-: Execute the script using the cached results, useful to continue executions that was stopped by an error.
-
-`-r, -revision`
-: Revision of the project to run (either a git branch, tag or commit hash).
-: When passing a git tag or branch, the `workflow.revision` and `workflow.commitId` fields are populated. When passing only the commit hash, `workflow.revision` is not defined.
-
-`-stub-run, -stub`
-: Execute the workflow replacing process scripts with command stubs
-
-`-test`
-: Test a script function with the name specified.
-
-`-user`
-: Private repository user name.
-
-`-with-apptainer`
-: Enable process execution in an Apptainer container.
-
-`-with-charliecloud`
-: Enable process execution in a Charliecloud container.
-
-`-with-cloudcache`
-: Enable the use of the Cloud cache plugin for storing cache metadata to an object storage bucket.
-
-`-with-conda`
-: Use the specified Conda environment package or file (must end with `.yml` or `.yaml`)
-
-`-with-dag` (`dag-<timestamp>.html`)
-: Create pipeline DAG file.
-: :::{versionchanged} 23.10.0
-  The default format was changed from `dot` to `html`.
-  :::
-
-`-with-docker`
-: Enable process execution in a Docker container.
-
-`-N, -with-notification`
-: Send a notification email on workflow completion to the specified recipients.
-
-`-with-podman`
-: Enable process execution in a Podman container.
-
-`-with-report` (`report-<timestamp>.html`)
-: Create workflow execution HTML report.
-
-`-with-singularity`
-: Enable process execution in a Singularity container.
-
-`-with-spack`
-: Use the specified Spack environment package or file (must end with `.yaml`)
-
-`-with-timeline` (`timeline-<timestamp>.html`)
-: Create workflow execution timeline.
-
-`-with-tower` (`https://api.cloud.seqera.io`)
-: Monitor workflow execution with [Seqera Platform](https://seqera.io/) (formerly Tower Cloud).
-
-`-with-trace` (`trace-<timestamp>.txt`)
-: Create workflow execution trace file.
-
-`-with-wave` (`https://wave.seqera.io`)
-: Enable the use of Wave containers.
-
-`-with-weblog` (`http://localhost`)
-: Send workflow status messages via HTTP to target URL.
-
-`-without-conda`
-: Disable process execution with Conda.
-
-`-without-docker`
-: Disable process execution with Docker.
-
-`-without-podman`
-: Disable process execution in a Podman container.
-
-`-without-spack`
-: Disable process execution with Spack.
-
-`-without-wave`
-: Disable the use of Wave containers.
-
-`-w, -work-dir` (`work`)
-: Directory where intermediate result files are stored.
-
-**Examples**
-
-- Run a specific revision of a remote pipeline.
-
-  ```console
-  $ nextflow run nextflow-io/hello -r v1.1
-
-  N E X T F L O W  ~  version 20.07.1
-  Launching `nextflow-io/hello` [grave_cajal] - revision: 1c3e9e7404 [v1.1]
-  ```
-
-- Choose a `profile` for running the project. Assumes that a profile named `docker` has already been defined in the config file.
-
-  ```console
-  $ nextflow run main.nf -profile docker
-  ```
-
-- Execute a pipeline and generate the summary HTML report. For more information on the metrics, please refer the {ref}`tracing-page` section:
-
-  ```console
-  $ nextflow run main.nf -with-report
-  ```
-
-- Execute a pipeline with a custom queue size. By default, the queue size is the number of available CPUs.
-
-  ```console
-  $ nextflow run nextflow-io/hello -qs 4
-  ```
-
-- Invoke the pipeline with a specific workflow as the entry-point.
-
-  ```console
-  $ nextflow run main.nf -entry workflow_A
-  ```
-
-- Execute a pipeline with integrated monitoring in [Seqera Platform](https://seqera.io).
-
-  ```console
-  $ nextflow run nextflow-io/hello -with-tower
-  ```
-
-- Execute a pipeline with a custom parameters file (YAML or JSON).
-
-  ```console
-  $ nextflow run main.nf -params-file pipeline_params.yml
-  ```
-
-  For example, the following params file in YAML format:
-
-  ```yaml
-  alpha: 1
-  beta: 'foo'
-  ```
-
-  Or in JSON format:
-
-  ```json
-  {
-    "alpha": 1,
-    "beta": "foo"
-  }
-  ```
-
-  Is equivalent to the following command line:
-
-  ```console
-  $ nextflow run main.nf --alpha 1 --beta foo
-  ```
-
-  The parameters specified with this mechanism are merged with the resolved configuration (base configuration and profiles). The values provided via a params file overwrite those of the same name in the Nextflow configuration file.
-
-### self-update
-
-Update the nextflow runtime to the latest available version.
-
-**Usage**
-
-```console
-$ nextflow self-update
-=======
->>>>>>> 25e5eba0
 ```
 
 Alternatively, you can use the repository URL as the name of the project to pull:
