/*
 * Copyright 2020-2022, Seqera Labs
 * Copyright 2013-2019, Centre for Genomic Regulation (CRG)
 *
 * Licensed under the Apache License, Version 2.0 (the "License");
 * you may not use this file except in compliance with the License.
 * You may obtain a copy of the License at
 *
 *     http://www.apache.org/licenses/LICENSE-2.0
 *
 * Unless required by applicable law or agreed to in writing, software
 * distributed under the License is distributed on an "AS IS" BASIS,
 * WITHOUT WARRANTIES OR CONDITIONS OF ANY KIND, either express or implied.
 * See the License for the specific language governing permissions and
 * limitations under the License.
 */

package nextflow.processor
import java.nio.file.Paths

import nextflow.exception.FailedGuardException
import nextflow.k8s.model.PodOptions
import nextflow.script.BaseScript
import nextflow.script.ProcessConfig
import nextflow.script.TaskClosure
import nextflow.util.Duration
import nextflow.util.MemoryUnit
import spock.lang.Specification
import spock.lang.Unroll

/**
 *
 * @author Paolo Di Tommaso <paolo.ditommaso@gmail.com>
 */
class TaskConfigTest extends Specification {


    def testShell() {

        when:
        def config = new TaskConfig().setContext(my_shell: 'hello')
        config.shell = value
        then:
        config.shell == expected
        config.getShell() == expected

        where:
        expected             | value
        ['/bin/bash', '-ue'] | null
        ['/bin/bash', '-ue'] | []
        ['/bin/bash', '-ue'] | ''
        ['bash']             | 'bash'
        ['bash']             | ['bash']
        ['bash', '-e']       | ['bash', '-e']
        ['zsh', '-x']        | ['zsh', '-x']
        ['hello']            | { "$my_shell" }
    }

    def testErrorStrategy() {

        when:
        def config = new TaskConfig(map)

        then:
        config.errorStrategy == strategy
        config.getErrorStrategy() == strategy

        where:
        strategy                    | map
        ErrorStrategy.TERMINATE     | [:]
        ErrorStrategy.TERMINATE     | [errorStrategy: 'terminate']
        ErrorStrategy.TERMINATE     | [errorStrategy: 'TERMINATE']
        ErrorStrategy.IGNORE        | [errorStrategy: 'ignore']
        ErrorStrategy.IGNORE        | [errorStrategy: 'Ignore']
        ErrorStrategy.RETRY         | [errorStrategy: 'retry']
        ErrorStrategy.RETRY         | [errorStrategy: 'Retry']

    }

    def testErrorStrategy2() {

        when:
        def config = new TaskConfig()
        config.context = [x:1]
        config.errorStrategy = value
        then:
        config.errorStrategy == expect
        config.getErrorStrategy() == expect

        where:
        expect                      | value
        ErrorStrategy.TERMINATE     | null
        ErrorStrategy.TERMINATE     | 'terminate'
        ErrorStrategy.TERMINATE     | 'TERMINATE'
        ErrorStrategy.IGNORE        | 'ignore'
        ErrorStrategy.IGNORE        | 'Ignore'
        ErrorStrategy.RETRY         | 'retry'
        ErrorStrategy.RETRY         | 'Retry'
        ErrorStrategy.RETRY         | { x == 1 ? 'retry' : 'ignore' }
        ErrorStrategy.FINISH        | 'finish'

    }

    def testModules() {

        given:
        def config
        def local

        when:
        config = new ProcessConfig([:])
        config.module 't_coffee/10'
        config.module( [ 'blast/2.2.1', 'clustalw/2'] )
        local = config.createTaskConfig()
        then:
        local.module == ['t_coffee/10', 'blast/2.2.1', 'clustalw/2']
        local.getModule() == ['t_coffee/10','blast/2.2.1', 'clustalw/2']


        when:
        config = new ProcessConfig([:])
        config.module 'a/1'
        config.module 'b/2:c/3'
        local = config.createTaskConfig()
        then:
        local.module == ['a/1','b/2','c/3']


        when:
        config = new ProcessConfig([:])
        config.module { 'a/1' }
        config.module { 'b/2:c/3' }
        config.module 'd/4'
        local = config.createTaskConfig()
        local.setContext([:])
        then:
        local.module == ['a/1','b/2','c/3', 'd/4']


        when:
        config = new ProcessConfig([:])
        config.module = 'b/2:c/3'
        local = config.createTaskConfig()
        then:
        local.module == ['b/2','c/3']
        local.getModule() == ['b/2','c/3']


    }

    def testMaxRetries() {

        when:
        def config = new TaskConfig()
        config.maxRetries = value
        then:
        config.maxRetries == expected
        config.getMaxRetries() == expected

        where:
        value   | expected
        null    | 0
        0       | 0
        1       | 1
        '3'     | 3
        10      | 10

    }

    def testMaxRetriesDefault() {
        TaskConfig config

        when:
        config = new TaskConfig()
        then:
        config.maxRetries == 0
        config.getMaxRetries() == 0
        config.getErrorStrategy() == ErrorStrategy.TERMINATE

        when:
        config = new TaskConfig()
        config.errorStrategy = 'retry'
        then:
        config.maxRetries == 1
        config.getMaxRetries() == 1
        config.errorStrategy == ErrorStrategy.RETRY
        config.getErrorStrategy() == ErrorStrategy.RETRY

        when:
        config = new TaskConfig()
        config.maxRetries = 3
        config.errorStrategy = 'retry'
        then:
        config.maxRetries == 3
        config.getMaxRetries() == 3
        config.errorStrategy == ErrorStrategy.RETRY
        config.getErrorStrategy() == ErrorStrategy.RETRY
    }

    def testMaxErrors() {

        when:
        def config = new TaskConfig()
        config.maxErrors = value
        then:
        config.maxErrors == expected
        config.getMaxErrors() == expected

        where:
        value   | expected
        null    | 0
        0       | 0
        1       | 1
        '3'     | 3
        10      | 10

    }


    def testGetTime() {

        when:
        def config = new TaskConfig().setContext(ten: 10)
        config.time = value

        then:
        config.time == expected
        config.getTime() == expected

        where:
        expected            || value
        null                || null
        new Duration('1s')  || 1000
        new Duration('2h')  || '2h'
        new Duration('10h') || { "$ten hours" }

    }

    def testGetMemory() {

        when:
        def config = new TaskConfig().setContext(ten: 10)
        config.memory = value

        then:
        config.memory == expected
        config.getMemory() == expected

        where:
        expected                || value
        null                    || null
        new MemoryUnit('1K')    || 1024
        new MemoryUnit('2M')    || '2M'
        new MemoryUnit('10G')   || { "$ten G" }

    }

    def testGetDisk() {

        when:
        def config = new TaskConfig().setContext(x: 20)
        config.disk = value

        then:
        config.disk == expected
        config.getDisk() == expected

        where:
        expected                || value
        null                    || null
        new MemoryUnit('1M')    || 1024 * 1024
        new MemoryUnit('5M')    || '5M'
        new MemoryUnit('20G')   || { "$x G" }
        new MemoryUnit('30G')   || MemoryUnit.of('30G')

    }

    @Unroll
    def testGetCpus() {
        when:
        def config = new TaskConfig().setContext(ten: 10)
        config.cpus = value

        then:
        config.cpus == expected
        config.getCpus() == expected
        config.hasCpus() == defined

        where:
        expected     | defined  | value
        1            | false    | null
        1            | true     | 1
        8            | true     | 8
        10           | true     | { ten ?: 0  }
        and:
        1            | true     | 0.1
        2            | true     | 1.5
        3            | true     | '2100m'
    }

    @Unroll
    def testGetCpuDecimal() {
        when:
        def config = new TaskConfig().setContext(ten: 10)
        config.cpus = value

        then:
        config.getCpuUnits().toDecimal() == expected
        config.hasCpus() == defined

        where:
        expected     | defined  | value
        1            | false    | null
        1            | true     | 1
        8            | true     | 8
        10           | true     | { ten ?: 0  }
        and:
        0.1          | true     | 0.1
        1.5          | true     | 1.5
        2.1          | true     | '2100m'
    }

    @Unroll
    def testGetCpuMillis() {
        when:
        def config = new TaskConfig().setContext(ten: 10)
        config.cpus = VALUE

        then:
        config.getCpuUnits().toMillis() == EXPECTED
        config.hasCpus() == DEFINED

        where:
        EXPECTED    | DEFINED  | VALUE
        1000        | false    | null
        1000        | true     | 1
        8000        | true     | 8
        10000       | true     | { ten ?: 0  }
        and:
        100         | true     | 0.1
        1500        | true     | 1.5
        2100        | true     | '2100m'
    }

    def testGetStore() {

        when:
        def config = new TaskConfig()
        config.storeDir = value

        then:
        config.storeDir == expected
        config.getStoreDir() == expected

        where:
        expected                            || value
        null                                || null
        Paths.get('/data/path/')            || '/data/path'
        Paths.get('hello').toAbsolutePath() || 'hello'

    }


    def testGetClusterOptionsAsList() {

        when:
        def config = new TaskConfig()
        config.clusterOptions = value

        then:
        config.getClusterOptionsAsList() == expected

        where:
        expected                            || value
        Collections.emptyList()             || null
        ['-queue','alpha']                  || ['-queue','alpha']
        ['-queue','alpha']                  || '-queue alpha'
        ['-queue','alpha and beta']         || "-queue 'alpha and beta"
    }

    def testIsDynamic() {

        given:
        def config = new TaskConfig()

        when:
        config.alpha = 1
        config.delta = 2
        then:
        !config.isDynamic()

        when:
        config.delta = { 'this' }
        then:
        config.isDynamic()

        when:
        config.foo = { 'this' }
        config.bar = { 'this' }
        then:
        config.isDynamic()

        when:
        config = new TaskConfig( alpha:1, beta: { 'hello' } )
        then:
        config.isDynamic()

        when:
        config = new TaskConfig( alpha:1, beta: "${->foo}" )
        then:
        config.isDynamic()


    }

    def 'should return a new value when changing context' () {

        given:
        def config = new TaskConfig()
        config.alpha = 'Simple string'
        config.beta = { 'Static' }
        config.delta = { foo }
        config.gamma = "${-> bar }"

        when:
        config.setContext( foo: 'Hello', bar: 'World' )
        then:
        config.alpha == 'Simple string'
        config.beta == 'Static'
        config.delta == 'Hello'
        config.gamma == 'World'

        when:
        config.setContext( foo: 'Hola', bar: 'Mundo' )
        then:
        config.alpha == 'Simple string'
        config.beta == 'Static'
        config.delta == 'Hola'
        config.gamma == 'Mundo'
    }

    def 'should return the guard condition' () {

        given:
        def config = new TaskConfig()
        def closure = new TaskClosure({ x == 'Hello' && count==1 }, '{closure source code}')
        config.put('when', closure)

        when:
        config.getGuard('when')
        then:
        FailedGuardException ex = thrown()
        ex.source == '{closure source code}'

        when:
        config.context = [x: 'Hello', count: 1]
        then:
        config.getGuard('when')

        when:
        config.context = [x: 'Hello', count: 3]
        then:
        !config.getGuard('when')

    }

    def 'should create ext config properties' () {

        given:
        def config = new TaskConfig()
        config.ext.alpha = 'AAAA'
        config.ext.delta = { foo }
        config.ext.omega = "${-> bar}"

        when:
        config.setContext( foo: 'DDDD', bar: 'OOOO' )
        then:
        config.isDynamic()
        config.ext.alpha == 'AAAA'
        config.ext.delta == 'DDDD'
        config.ext.omega == 'OOOO'

        when:
        config.setContext( foo: 'dddd', bar: 'oooo' )
        then:
        config.ext.alpha == 'AAAA'
        config.ext.delta == 'dddd'
        config.ext.omega == 'oooo'

    }


    def 'should create publishDir object' () {

        setup:
        def script = Mock(BaseScript)
        ProcessConfig process
        PublishDir publish

        when:
        process = new ProcessConfig(script)
        process.publishDir '/data'
        publish = process.createTaskConfig().getPublishDir()[0]
        then:
        publish.path == Paths.get('/data').complete()
        publish.pattern == null
        publish.overwrite == null
        publish.mode == null

        when:
        process = new ProcessConfig(script)
        process.publishDir '/data', overwrite: false, mode: 'copy', pattern: '*.txt'
        publish = process.createTaskConfig().getPublishDir()[0]
        then:
        publish.path == Paths.get('/data').complete()
        publish.pattern == '*.txt'
        publish.overwrite == false
        publish.mode == PublishDir.Mode.COPY

        when:
        process = new ProcessConfig(script)
        process.publishDir '/my/data', mode: 'copyNoFollow'
        publish = process.createTaskConfig().getPublishDir()[0]
        then:
        publish.path == Paths.get('//my/data').complete()
        publish.mode == PublishDir.Mode.COPY_NO_FOLLOW

        when:
        process = new ProcessConfig(script)
        process.publishDir '/here'
        process.publishDir '/there', pattern: '*.fq'
        def dirs = process.createTaskConfig().getPublishDir()
        then:
        dirs.size() == 2 
        dirs[0].path == Paths.get('/here')
        dirs[0].pattern == null
        dirs[1].path == Paths.get('/there')
        dirs[1].pattern == '*.fq'

    }

    def 'should create publishDir with local variables' () {

        given:
        TaskConfig config

        when:
        config = new TaskConfig()
        config.publishDir = [ [path: "${-> foo }/${-> bar }", mode: "${-> x }"] ] as ConfigList
        config.setContext( foo: 'world', bar: 'hello', x: 'copy' )
        then:
        config.getPublishDir() == [ PublishDir.create(path: 'world/hello', mode: 'copy') ]

    }

    def 'should invoke dynamic cpus property only when cloning the config object' () {

        given:
        def config = new TaskConfig()

        when:
        int count = 0
        config.cpus = { ++count }
        then:
        config.getCpus() == 1
        config.getCpus() == 1

        when:
        config = config.clone()
        then:
        config.getCpus() == 2
        config.getCpus() == 2

        when:
        config = config.clone()
        then:
        config.getCpus() == 3
        config.getCpus() == 3
    }

    def 'should configure pod options'()  {

        given:
        def script = Mock(BaseScript)

        when:
        def process = new ProcessConfig(script)
        process.pod secret: 'foo', mountPath: '/this'
        process.pod secret: 'bar', env: 'BAR_XXX'
        
        then:
        process.get('pod') == [
                    [secret: 'foo', mountPath: '/this'],
                    [secret: 'bar', env: 'BAR_XXX'] ]

        process.createTaskConfig().getPodOptions() == new PodOptions([
                    [secret: 'foo', mountPath: '/this'],
                    [secret: 'bar', env: 'BAR_XXX'] ])

    }

    def 'should get gpu resources' () {

        given:
        def script = Mock(BaseScript)

        when:
        def process = new ProcessConfig(script)
        process.accelerator 5
        def res = process.createTaskConfig().getAccelerator()
        then:
        res.limit == 5 
        res.request == 5

        when:
        process = new ProcessConfig(script)
        process.accelerator 5, limit: 10, type: 'nvidia'
        res = process.createTaskConfig().getAccelerator()
        then:
        res.request == 5
        res.limit == 10
        res.type == 'nvidia'
    }

    def 'should configure secrets'()  {

        given:
        def script = Mock(BaseScript)

        when:
        def process = new ProcessConfig(script)
        process.secret 'alpha'
        process.secret 'omega'

        then:
        process.getSecret() == ['alpha', 'omega']
        and:
        process.createTaskConfig().secret == ['alpha', 'omega']
        process.createTaskConfig().getSecret() == ['alpha', 'omega']

    }

<<<<<<< HEAD
=======
    def 'should configure resourceLabels options'()  {

        given:
        def script = Mock(BaseScript)

        when:
        def process = new ProcessConfig(script)
        process.resourceLabels( region: 'eu-west-1', organization: 'A', user: 'this', team: 'that' )

        then:
        process.get('resourceLabels') == [region: 'eu-west-1', organization: 'A', user: 'this', team: 'that']

        when:
        def config = process.createTaskConfig()
        then:
        config.getResourceLabels() == [region: 'eu-west-1', organization: 'A', user: 'this', team: 'that']
        config.getResourceLabelsAsString() == 'region=eu-west-1,organization=A,user=this,team=that'
    }
>>>>>>> cc9fc3f0
}<|MERGE_RESOLUTION|>--- conflicted
+++ resolved
@@ -640,8 +640,6 @@
 
     }
 
-<<<<<<< HEAD
-=======
     def 'should configure resourceLabels options'()  {
 
         given:
@@ -660,5 +658,4 @@
         config.getResourceLabels() == [region: 'eu-west-1', organization: 'A', user: 'this', team: 'that']
         config.getResourceLabelsAsString() == 'region=eu-west-1,organization=A,user=this,team=that'
     }
->>>>>>> cc9fc3f0
 }