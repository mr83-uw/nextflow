--- conflicted
+++ resolved
@@ -18,23 +18,16 @@
  */
 
 package nextflow
-<<<<<<< HEAD
-=======
 import java.nio.file.Path
->>>>>>> 27460757
-
+
+import groovy.io.FileType
 import groovy.util.logging.Slf4j
 import groovyx.gpars.dataflow.DataflowBroadcast
 import groovyx.gpars.dataflow.DataflowQueue
 import groovyx.gpars.dataflow.DataflowReadChannel
 import groovyx.gpars.dataflow.DataflowVariable
 import groovyx.gpars.dataflow.operator.PoisonPill
-<<<<<<< HEAD
-import org.apache.commons.io.filefilter.WildcardFileFilter
-
-=======
 import nextflow.util.FileHelper
->>>>>>> 27460757
 /**
  *
  * @author Paolo Di Tommaso <paolo.ditommaso@gmail.com>
@@ -184,14 +177,14 @@
     }
 
     /**
-<<<<<<< HEAD
      * File factory utility method.
      *
      * @param name
      * @return
      */
-    static file( def name ) {
-        assert name
+    static def fileNamePattern( def name ) {
+
+        if( !name ) return null
 
         /*
          * expand special user home '~' character
@@ -207,54 +200,46 @@
         /*
          * split the parent path from the file name
          */
-        def file = new File(sName)
-        def base = (file.parentFile ?: new File('.')).canonicalFile
-        def pattern = file.name
+        final path = FileHelper.asPath(sName).normalize().toAbsolutePath()
+        def base = path.getParent()
+        def filePattern = path.getFileName().toString()
 
         /*
          * punctual file, just return it
          */
-        if( !pattern.contains('*') && !pattern.contains('?') ) {
-            return new File(base, pattern)
+        if( !filePattern.contains('*') && !filePattern.contains('?') ) {
+            return path
         }
 
         /*
          * when the name contains a wildcard character, it returns the list of
          * all matching files (eventually empty)
-         */
-        else {
-            def filter = new WildcardFileFilter(pattern)
-            def found = base.list( filter )
-            def result = new ArrayList(found.size())
-            found.each { result << new File(base, it) }
-            return result
-        }
-
-=======
-     * @param file
-     *
-     * @return Return an absolute {@code Path} from the specified file
-     */
-    static Path file( def file ) {
+         *
+         * TODO use newDirectoryStream here and glob eventually
+         */
+        filePattern = filePattern.replace("?", ".?").replace("*", ".*")
+        def result = new LinkedList()
+        base.eachFileMatch(FileType.FILES, ~/$filePattern/ ) { result << it }
+        return result
+
+    }
+
+    static file( def file ) {
         assert file
-        Path result
 
         switch (file) {
             case Path:
-                result = (Path)file
+                return ((Path) file).normalize().toAbsolutePath()
                 break;
 
             case File:
-                result = ((File) file).toPath()
+                return ((File) file).toPath().normalize().toAbsolutePath()
                 break;
 
             default:
-                result = FileHelper.asPath( file.toString() )
-        }
-
-        return result.toAbsolutePath()
->>>>>>> 27460757
-    }
-
+                retun fileNamePattern(file?.toString())
+        }
+
+    }
 
 }