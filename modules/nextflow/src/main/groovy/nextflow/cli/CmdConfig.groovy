/*
 * Copyright 2013-2023, Seqera Labs
 *
 * Licensed under the Apache License, Version 2.0 (the "License");
 * you may not use this file except in compliance with the License.
 * You may obtain a copy of the License at
 *
 *     http://www.apache.org/licenses/LICENSE-2.0
 *
 * Unless required by applicable law or agreed to in writing, software
 * distributed under the License is distributed on an "AS IS" BASIS,
 * WITHOUT WARRANTIES OR CONDITIONS OF ANY KIND, either express or implied.
 * See the License for the specific language governing permissions and
 * limitations under the License.
 */

package nextflow.cli

import java.nio.file.Path
import java.nio.file.Paths

import com.beust.jcommander.Parameter
import com.beust.jcommander.Parameters
import groovy.transform.CompileStatic
import groovy.transform.PackageScope
import groovy.util.logging.Slf4j
import nextflow.config.ConfigBuilder
import nextflow.exception.AbortOperationException
import nextflow.plugin.Plugins
import nextflow.scm.AssetManager
import nextflow.util.ConfigHelper
/**
 *  Prints the pipeline configuration
 *
 * @author Paolo Di Tommaso <paolo.ditommaso@gmail.com>
 */
@Slf4j
@CompileStatic
class CmdConfig {

    static final public NAME = 'config'

    interface Options {
        String getPipeline()
        boolean getShowAllProfiles()
        String getProfile()
        boolean getPrintProperties()
        boolean getPrintFlatten()
        boolean getSort()

        CliOptions getLauncherOptions()
    }

    @Parameters(commandDescription = "Print a project configuration")
    static class V1 extends CmdBase implements Options {

        @Parameter(description = 'project name')
        List<String> args = []

        @Parameter(names=['-a','-show-profiles'], description = 'Show all configuration profiles')
        boolean showAllProfiles

        @Parameter(names=['-profile'], description = 'Choose a configuration profile')
        String profile

        @Parameter(names = '-properties', description = 'Prints config using Java properties notation')
        boolean printProperties

        @Parameter(names = '-flat', description = 'Print config using flat notation')
        boolean printFlatten

        @Parameter(names = '-sort', description = 'Sort config attributes')
        boolean sort

<<<<<<< HEAD
        @Override
        String getPipeline() {
            args.size() > 0 ? args[0] : null
        }

        @Override
        CliOptions getLauncherOptions() {
            launcher.options
        }
=======
    @Parameter(names = '-value', description = 'Print the value of a config option, or fail if the option is not defined')
    String printValue
>>>>>>> 89ede15c

        @Override
        String getName() { NAME }

        @Override
        void run() {
            new CmdConfig(this).run()
        }

    }

    private OutputStream stdout = System.out

    @Delegate
    private Options options

    CmdConfig(Options options) {
        this.options = options
    }

    /* For testing purposes only */
    CmdConfig() {}

    void run() {
        Plugins.init()
        Path base = null
        if( pipeline ) base = getBaseDir(pipeline)
        if( !base ) base = Paths.get('.')

        if( profile && showAllProfiles ) {
            throw new AbortOperationException("Option `-profile` conflicts with option `-show-profiles`")
        }

        if( printProperties && printFlatten )
            throw new AbortOperationException("Option `-flat` and `-properties` conflicts")

        if ( printValue && printFlatten )
            throw new AbortOperationException("Option `-value` and `-flat` conflicts")

        if ( printValue && printProperties )
            throw new AbortOperationException("Option `-value` and `-properties` conflicts")

        final builder = new ConfigBuilder()
                .setShowClosures(true)
                .showMissingVariables(true)
                .setOptions(launcherOptions)
                .setBaseDir(base)
                .setCmdConfig(this)

        final config = builder.buildConfigObject()

        if( printProperties ) {
            printProperties0(config, stdout)
        }
        else if( printFlatten ) {
            printFlatten0(config, stdout)
        }
        else if( printValue ) {
            printValue0(config, printValue, stdout)
        }
        else {
            printCanonical0(config, stdout)
        }

        for( String msg : builder.warnings )
            log.warn(msg)
    }

    /**
     * Prints a {@link ConfigObject} using Java {@link Properties} in canonical format
     * ie. any nested config object is printed within curly brackets
     *
     * @param config The {@link ConfigObject} representing the parsed workflow configuration
     * @param output The stream where output the formatted configuration notation
     */
    @PackageScope void printCanonical0(ConfigObject config, OutputStream output) {
        output << ConfigHelper.toCanonicalString(config, sort)
    }

    /**
     * Prints a {@link ConfigObject} using Java {@link Properties} format
     *
     * @param config The {@link ConfigObject} representing the parsed workflow configuration
     * @param output The stream where output the formatted configuration notation
     */
    @PackageScope void printProperties0(ConfigObject config, OutputStream output) {
        output << ConfigHelper.toPropertiesString(config, sort)
    }

    /**
     * Prints a property of a {@link ConfigObject}.
     *
     * @param config The {@link ConfigObject} representing the parsed workflow configuration
     * @param name The {@link String} representing the property name using dot notation
     * @param output The stream where output the formatted configuration notation
     */
    @PackageScope void printValue0(ConfigObject config, String name, OutputStream output) {
        final map = config.flatten()
        if( !map.containsKey(name) )
            throw new AbortOperationException("Configuration option '$name' not found")

        output << map.get(name).toString() << '\n'
    }

    /**
     * Prints a {@link ConfigObject} using properties dot notation.
     * String values are enclosed in single quote characters.
     *
     * @param config The {@link ConfigObject} representing the parsed workflow configuration
     * @param output The stream where output the formatted configuration notation
    */
    @PackageScope void printFlatten0(ConfigObject config, OutputStream output) {
        output << ConfigHelper.toFlattenString(config, sort)
    }

    /**
     * Prints the {@link ConfigObject} configuration object using the default notation
     *
     * @param config The {@link ConfigObject} representing the parsed workflow configuration
     * @param output The stream where output the formatted configuration notation
     */
    @PackageScope void printDefault0(ConfigObject config, OutputStream output) {
        def writer = new PrintWriter(output,true)
        config.writeTo( writer )
    }


    Path getBaseDir(String path) {

        def file = Paths.get(path)
        if( file.isDirectory() )
            return file

        if( file.exists() ) {
            return file.parent ?: Paths.get('/')
        }

        final manager = new AssetManager(path)
        manager.isLocal() ? manager.localPath.toPath() : manager.configFile?.parent

    }

}<|MERGE_RESOLUTION|>--- conflicted
+++ resolved
@@ -46,6 +46,7 @@
         String getProfile()
         boolean getPrintProperties()
         boolean getPrintFlatten()
+        String getPrintValue()
         boolean getSort()
 
         CliOptions getLauncherOptions()
@@ -72,7 +73,9 @@
         @Parameter(names = '-sort', description = 'Sort config attributes')
         boolean sort
 
-<<<<<<< HEAD
+        @Parameter(names = '-value', description = 'Print the value of a config option, or fail if the option is not defined')
+        String printValue
+
         @Override
         String getPipeline() {
             args.size() > 0 ? args[0] : null
@@ -82,10 +85,6 @@
         CliOptions getLauncherOptions() {
             launcher.options
         }
-=======
-    @Parameter(names = '-value', description = 'Print the value of a config option, or fail if the option is not defined')
-    String printValue
->>>>>>> 89ede15c
 
         @Override
         String getName() { NAME }
